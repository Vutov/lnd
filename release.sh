#!/bin/bash

# Simple bash script to build basic lnd tools for all the platforms
# we support with the golang cross-compiler.
#
# Copyright (c) 2016 Company 0, LLC.
# Use of this source code is governed by the ISC
# license.

# If no tag specified, use date + version otherwise use tag.
if [[ $1x = x ]]; then
    DATE=`date +%Y%m%d`
    VERSION="01"
    TAG=$DATE-$VERSION
else
    TAG=$1
fi

go mod vendor
tar -cvzf vendor.tar.gz vendor

PACKAGE=lnd
MAINDIR=$PACKAGE-$TAG
mkdir -p $MAINDIR

cp vendor.tar.gz $MAINDIR/
rm vendor.tar.gz
rm -r vendor

PACKAGESRC="$MAINDIR/$PACKAGE-source-$TAG.tar"
git archive -o $PACKAGESRC HEAD
gzip -f $PACKAGESRC > "$PACKAGESRC.gz"

cd $MAINDIR

# If LNDBUILDSYS is set the default list is ignored. Useful to release
# for a subset of systems/architectures.
SYS=${LNDBUILDSYS:-"windows-386 windows-amd64 openbsd-386 openbsd-amd64 linux-386 linux-amd64 linux-armv6 linux-armv7 linux-arm64 darwin-386 darwin-amd64 dragonfly-amd64 freebsd-386 freebsd-amd64 freebsd-arm netbsd-386 netbsd-amd64 linux-mips64 linux-mips64le linux-ppc64"}

# Use the first element of $GOPATH in the case where GOPATH is a list
# (something that is totally allowed).
PKG="github.com/BTCGPU/lnd"
COMMIT=$(git describe --abbrev=40 --dirty)
COMMITFLAGS="-X $PKG/build.Commit=$COMMIT"

for i in $SYS; do
    OS=$(echo $i | cut -f1 -d-)
    ARCH=$(echo $i | cut -f2 -d-)
    ARM=

    if [[ $ARCH = "armv6" ]]; then
      ARCH=arm
      ARM=6
    elif [[ $ARCH = "armv7" ]]; then
      ARCH=arm
      ARM=7
    fi

    mkdir $PACKAGE-$i-$TAG
    cd $PACKAGE-$i-$TAG

    echo "Building:" $OS $ARCH $ARM
<<<<<<< HEAD
    env GOOS=$OS GOARCH=$ARCH GOARM=$ARM go build -v -ldflags "$COMMITFLAGS" -tags="signrpc walletrpc chainrpc invoicesrpc" github.com/BTCGPU/lnd/cmd/lnd
    env GOOS=$OS GOARCH=$ARCH GOARM=$ARM go build -v -ldflags "$COMMITFLAGS" -tags="invoicesrpc" github.com/BTCGPU/lnd/cmd/lncli
=======
    env GOOS=$OS GOARCH=$ARCH GOARM=$ARM go build -v -ldflags "$COMMITFLAGS" -tags="autopilotrpc signrpc walletrpc chainrpc invoicesrpc routerrpc watchtowerrpc" github.com/lightningnetwork/lnd/cmd/lnd
    env GOOS=$OS GOARCH=$ARCH GOARM=$ARM go build -v -ldflags "$COMMITFLAGS" -tags="autopilotrpc invoicesrpc walletrpc routerrpc watchtowerrpc" github.com/lightningnetwork/lnd/cmd/lncli
>>>>>>> 36983214
    cd ..

    if [[ $OS = "windows" ]]; then
	zip -r $PACKAGE-$i-$TAG.zip $PACKAGE-$i-$TAG
    else
	tar -cvzf $PACKAGE-$i-$TAG.tar.gz $PACKAGE-$i-$TAG
    fi

    rm -r $PACKAGE-$i-$TAG
done

shasum -a 256 * > manifest-$TAG.txt<|MERGE_RESOLUTION|>--- conflicted
+++ resolved
@@ -60,13 +60,8 @@
     cd $PACKAGE-$i-$TAG
 
     echo "Building:" $OS $ARCH $ARM
-<<<<<<< HEAD
-    env GOOS=$OS GOARCH=$ARCH GOARM=$ARM go build -v -ldflags "$COMMITFLAGS" -tags="signrpc walletrpc chainrpc invoicesrpc" github.com/BTCGPU/lnd/cmd/lnd
-    env GOOS=$OS GOARCH=$ARCH GOARM=$ARM go build -v -ldflags "$COMMITFLAGS" -tags="invoicesrpc" github.com/BTCGPU/lnd/cmd/lncli
-=======
-    env GOOS=$OS GOARCH=$ARCH GOARM=$ARM go build -v -ldflags "$COMMITFLAGS" -tags="autopilotrpc signrpc walletrpc chainrpc invoicesrpc routerrpc watchtowerrpc" github.com/lightningnetwork/lnd/cmd/lnd
-    env GOOS=$OS GOARCH=$ARCH GOARM=$ARM go build -v -ldflags "$COMMITFLAGS" -tags="autopilotrpc invoicesrpc walletrpc routerrpc watchtowerrpc" github.com/lightningnetwork/lnd/cmd/lncli
->>>>>>> 36983214
+    env GOOS=$OS GOARCH=$ARCH GOARM=$ARM go build -v -ldflags "$COMMITFLAGS" -tags="autopilotrpc signrpc walletrpc chainrpc invoicesrpc routerrpc watchtowerrpc" github.com/BTCGPU/lnd/cmd/lnd
+    env GOOS=$OS GOARCH=$ARCH GOARM=$ARM go build -v -ldflags "$COMMITFLAGS" -tags="autopilotrpc invoicesrpc walletrpc routerrpc watchtowerrpc" github.com/BTCGPU/lnd/cmd/lncli
     cd ..
 
     if [[ $OS = "windows" ]]; then
