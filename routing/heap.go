--- conflicted
+++ resolved
@@ -3,15 +3,10 @@
 import (
 	"container/heap"
 
-<<<<<<< HEAD
 	"github.com/BTCGPU/lnd/channeldb"
 	"github.com/BTCGPU/lnd/lnwire"
 
 	"github.com/BTCGPU/lnd/routing/route"
-=======
-	"github.com/lightningnetwork/lnd/lnwire"
-	"github.com/lightningnetwork/lnd/routing/route"
->>>>>>> 73ceb9a0
 )
 
 // nodeWithDist is a helper struct that couples the distance from the current
