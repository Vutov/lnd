package invoices

import (
	"io/ioutil"
	"os"
	"testing"
	"time"

	"github.com/BTCGPU/lnd/channeldb"
	"github.com/BTCGPU/lnd/lntypes"
	"github.com/BTCGPU/lnd/lnwire"
)

var (
	testTimeout = 5 * time.Second

	preimage = lntypes.Preimage{
		0, 0, 0, 0, 0, 0, 0, 0, 0, 0, 0, 0, 0, 0, 0, 0,
		0, 0, 0, 0, 0, 0, 0, 0, 0, 0, 0, 0, 0, 0, 0, 1,
	}

	hash = preimage.Hash()

	testHtlcExpiry = uint32(5)

<<<<<<< HEAD
	testCurrentHeight        = int32(0)
	testPayReq               = "lnbtg2500u1pvjluezpp5qqqsyqcyq5rqwzqfqqqsyqcyq5rqwzqfqqqsyqcyq5rqwzqfqypqdq5xysxxatsyp3k7enxv4jscqzysnp4q0n326hr8v9zprg8gsvezcch06gfaqqhde2aj730yg0durunfhv66p544fn6zxdrf67vya89qm5r8xkevvlpce4epx8hsygdgmc082s09gww0yl5x6exavtj5ly95zx4ljwqramujusmel2wax8nu86z80tsqf9ylwq"
	testFinalCltvRejectDelta = int32(3)
)
=======
	testInvoiceCltvDelta = uint32(4)

	testFinalCltvRejectDelta = int32(4)
>>>>>>> 73ceb9a0

	testCurrentHeight = int32(1)
)

var (
	testInvoice = &channeldb.Invoice{
		Terms: channeldb.ContractTerm{
			PaymentPreimage: preimage,
			Value:           lnwire.MilliSatoshi(100000),
		},
	}
)

func newTestContext(t *testing.T) (*InvoiceRegistry, func()) {
	cdb, cleanup, err := newDB()
	if err != nil {
		t.Fatal(err)
	}

	// Instantiate and start the invoice registry.
	registry := NewRegistry(cdb, testFinalCltvRejectDelta)

	err = registry.Start()
	if err != nil {
		cleanup()
		t.Fatal(err)
	}

	return registry, func() {
		registry.Stop()
		cleanup()
	}
}

func getCircuitKey(htlcID uint64) channeldb.CircuitKey {
	return channeldb.CircuitKey{
		ChanID: lnwire.ShortChannelID{
			BlockHeight: 1, TxIndex: 2, TxPosition: 3,
		},
		HtlcID: htlcID,
	}
}

// TestSettleInvoice tests settling of an invoice and related notifications.
func TestSettleInvoice(t *testing.T) {
	registry, cleanup := newTestContext(t)
	defer cleanup()

	allSubscriptions := registry.SubscribeNotifications(0, 0)
	defer allSubscriptions.Cancel()

	// Subscribe to the not yet existing invoice.
	subscription, err := registry.SubscribeSingleInvoice(hash)
	if err != nil {
		t.Fatal(err)
	}
	defer subscription.Cancel()

	if subscription.hash != hash {
		t.Fatalf("expected subscription for provided hash")
	}

	// Add the invoice.
	addIdx, err := registry.AddInvoice(testInvoice, hash)
	if err != nil {
		t.Fatal(err)
	}

	if addIdx != 1 {
		t.Fatalf("expected addIndex to start with 1, but got %v",
			addIdx)
	}

	// We expect the open state to be sent to the single invoice subscriber.
	select {
	case update := <-subscription.Updates:
		if update.Terms.State != channeldb.ContractOpen {
			t.Fatalf("expected state ContractOpen, but got %v",
				update.Terms.State)
		}
	case <-time.After(testTimeout):
		t.Fatal("no update received")
	}

	// We expect a new invoice notification to be sent out.
	select {
	case newInvoice := <-allSubscriptions.NewInvoices:
		if newInvoice.Terms.State != channeldb.ContractOpen {
			t.Fatalf("expected state ContractOpen, but got %v",
				newInvoice.Terms.State)
		}
	case <-time.After(testTimeout):
		t.Fatal("no update received")
	}

	hodlChan := make(chan interface{}, 1)

	// Try to settle invoice with an htlc that expires too soon.
	event, err := registry.NotifyExitHopHtlc(
		hash, testInvoice.Terms.Value,
		uint32(testCurrentHeight)+testInvoiceCltvDelta-1,
		testCurrentHeight, getCircuitKey(10), hodlChan, nil,
	)
	if err != nil {
		t.Fatal(err)
	}
	if event.Preimage != nil {
		t.Fatal("expected cancel event")
	}
	if event.AcceptHeight != testCurrentHeight {
		t.Fatalf("expected acceptHeight %v, but got %v",
			testCurrentHeight, event.AcceptHeight)
	}

	// Settle invoice with a slightly higher amount.
	amtPaid := lnwire.MilliSatoshi(100500)
	_, err = registry.NotifyExitHopHtlc(
		hash, amtPaid, testHtlcExpiry, testCurrentHeight,
		getCircuitKey(0), hodlChan, nil,
	)
	if err != nil {
		t.Fatal(err)
	}

	// We expect the settled state to be sent to the single invoice
	// subscriber.
	select {
	case update := <-subscription.Updates:
		if update.Terms.State != channeldb.ContractSettled {
			t.Fatalf("expected state ContractOpen, but got %v",
				update.Terms.State)
		}
		if update.AmtPaid != amtPaid {
			t.Fatal("invoice AmtPaid incorrect")
		}
	case <-time.After(testTimeout):
		t.Fatal("no update received")
	}

	// We expect a settled notification to be sent out.
	select {
	case settledInvoice := <-allSubscriptions.SettledInvoices:
		if settledInvoice.Terms.State != channeldb.ContractSettled {
			t.Fatalf("expected state ContractOpen, but got %v",
				settledInvoice.Terms.State)
		}
	case <-time.After(testTimeout):
		t.Fatal("no update received")
	}

	// Try to settle again with the same htlc id. We need this idempotent
	// behaviour after a restart.
	event, err = registry.NotifyExitHopHtlc(
		hash, amtPaid, testHtlcExpiry, testCurrentHeight,
		getCircuitKey(0), hodlChan, nil,
	)
	if err != nil {
		t.Fatalf("unexpected NotifyExitHopHtlc error: %v", err)
	}
	if event.Preimage == nil {
		t.Fatal("expected settle event")
	}

	// Try to settle again with a new higher-valued htlc. This payment
	// should also be accepted, to prevent any change in behaviour for a
	// paid invoice that may open up a probe vector.
	event, err = registry.NotifyExitHopHtlc(
		hash, amtPaid+600, testHtlcExpiry, testCurrentHeight,
		getCircuitKey(1), hodlChan, nil,
	)
	if err != nil {
		t.Fatalf("unexpected NotifyExitHopHtlc error: %v", err)
	}
	if event.Preimage == nil {
		t.Fatal("expected settle event")
	}

	// Try to settle again with a lower amount. This should fail just as it
	// would have failed if it were the first payment.
	event, err = registry.NotifyExitHopHtlc(
		hash, amtPaid-600, testHtlcExpiry, testCurrentHeight,
		getCircuitKey(2), hodlChan, nil,
	)
	if err != nil {
		t.Fatalf("unexpected NotifyExitHopHtlc error: %v", err)
	}
	if event.Preimage != nil {
		t.Fatal("expected cancel event")
	}

	// Check that settled amount is equal to the sum of values of the htlcs
	// 0 and 1.
	inv, err := registry.LookupInvoice(hash)
	if err != nil {
		t.Fatal(err)
	}
	if inv.AmtPaid != amtPaid+amtPaid+600 {
		t.Fatal("amount incorrect")
	}

	// Try to cancel.
	err = registry.CancelInvoice(hash)
	if err != channeldb.ErrInvoiceAlreadySettled {
		t.Fatal("expected cancelation of a settled invoice to fail")
	}

	// As this is a direct sette, we expect nothing on the hodl chan.
	select {
	case <-hodlChan:
		t.Fatal("unexpected event")
	default:
	}
}

// TestCancelInvoice tests cancelation of an invoice and related notifications.
func TestCancelInvoice(t *testing.T) {
	registry, cleanup := newTestContext(t)
	defer cleanup()

	allSubscriptions := registry.SubscribeNotifications(0, 0)
	defer allSubscriptions.Cancel()

	// Try to cancel the not yet existing invoice. This should fail.
	err := registry.CancelInvoice(hash)
	if err != channeldb.ErrInvoiceNotFound {
		t.Fatalf("expected ErrInvoiceNotFound, but got %v", err)
	}

	// Subscribe to the not yet existing invoice.
	subscription, err := registry.SubscribeSingleInvoice(hash)
	if err != nil {
		t.Fatal(err)
	}
	defer subscription.Cancel()

	if subscription.hash != hash {
		t.Fatalf("expected subscription for provided hash")
	}

	// Add the invoice.
	amt := lnwire.MilliSatoshi(100000)
	_, err = registry.AddInvoice(testInvoice, hash)
	if err != nil {
		t.Fatal(err)
	}

	// We expect the open state to be sent to the single invoice subscriber.
	select {
	case update := <-subscription.Updates:
		if update.Terms.State != channeldb.ContractOpen {
			t.Fatalf(
				"expected state ContractOpen, but got %v",
				update.Terms.State,
			)
		}
	case <-time.After(testTimeout):
		t.Fatal("no update received")
	}

	// We expect a new invoice notification to be sent out.
	select {
	case newInvoice := <-allSubscriptions.NewInvoices:
		if newInvoice.Terms.State != channeldb.ContractOpen {
			t.Fatalf(
				"expected state ContractOpen, but got %v",
				newInvoice.Terms.State,
			)
		}
	case <-time.After(testTimeout):
		t.Fatal("no update received")
	}

	// Cancel invoice.
	err = registry.CancelInvoice(hash)
	if err != nil {
		t.Fatal(err)
	}

	// We expect the canceled state to be sent to the single invoice
	// subscriber.
	select {
	case update := <-subscription.Updates:
		if update.Terms.State != channeldb.ContractCanceled {
			t.Fatalf(
				"expected state ContractCanceled, but got %v",
				update.Terms.State,
			)
		}
	case <-time.After(testTimeout):
		t.Fatal("no update received")
	}

	// We expect no cancel notification to be sent to all invoice
	// subscribers (backwards compatibility).

	// Try to cancel again.
	err = registry.CancelInvoice(hash)
	if err != nil {
		t.Fatal("expected cancelation of a canceled invoice to succeed")
	}

	// Notify arrival of a new htlc paying to this invoice. This should
	// result in a cancel event.
	hodlChan := make(chan interface{})
	event, err := registry.NotifyExitHopHtlc(
		hash, amt, testHtlcExpiry, testCurrentHeight,
		getCircuitKey(0), hodlChan, nil,
	)
	if err != nil {
		t.Fatal("expected settlement of a canceled invoice to succeed")
	}

	if event.Preimage != nil {
		t.Fatal("expected cancel hodl event")
	}
	if event.AcceptHeight != testCurrentHeight {
		t.Fatalf("expected acceptHeight %v, but got %v",
			testCurrentHeight, event.AcceptHeight)
	}
}

// TestSettleHoldInvoice tests settling of a hold invoice and related
// notifications.
func TestSettleHoldInvoice(t *testing.T) {
	defer timeout(t)()

	cdb, cleanup, err := newDB()
	if err != nil {
		t.Fatal(err)
	}
	defer cleanup()

	// Instantiate and start the invoice registry.
	registry := NewRegistry(cdb, testFinalCltvRejectDelta)

	err = registry.Start()
	if err != nil {
		t.Fatal(err)
	}
	defer registry.Stop()

	allSubscriptions := registry.SubscribeNotifications(0, 0)
	defer allSubscriptions.Cancel()

	// Subscribe to the not yet existing invoice.
	subscription, err := registry.SubscribeSingleInvoice(hash)
	if err != nil {
		t.Fatal(err)
	}
	defer subscription.Cancel()

	if subscription.hash != hash {
		t.Fatalf("expected subscription for provided hash")
	}

	// Add the invoice.
	invoice := &channeldb.Invoice{
		Terms: channeldb.ContractTerm{
			PaymentPreimage: channeldb.UnknownPreimage,
			Value:           lnwire.MilliSatoshi(100000),
		},
	}

	_, err = registry.AddInvoice(invoice, hash)
	if err != nil {
		t.Fatal(err)
	}

	// We expect the open state to be sent to the single invoice subscriber.
	update := <-subscription.Updates
	if update.Terms.State != channeldb.ContractOpen {
		t.Fatalf("expected state ContractOpen, but got %v",
			update.Terms.State)
	}

	// We expect a new invoice notification to be sent out.
	newInvoice := <-allSubscriptions.NewInvoices
	if newInvoice.Terms.State != channeldb.ContractOpen {
		t.Fatalf("expected state ContractOpen, but got %v",
			newInvoice.Terms.State)
	}

	// Use slightly higher amount for accept/settle.
	amtPaid := lnwire.MilliSatoshi(100500)

	hodlChan := make(chan interface{}, 1)

	// NotifyExitHopHtlc without a preimage present in the invoice registry
	// should be possible.
	event, err := registry.NotifyExitHopHtlc(
		hash, amtPaid, testHtlcExpiry, testCurrentHeight,
		getCircuitKey(0), hodlChan, nil,
	)
	if err != nil {
		t.Fatalf("expected settle to succeed but got %v", err)
	}
	if event != nil {
		t.Fatalf("expected htlc to be held")
	}

	// Test idempotency.
	event, err = registry.NotifyExitHopHtlc(
		hash, amtPaid, testHtlcExpiry, testCurrentHeight,
		getCircuitKey(0), hodlChan, nil,
	)
	if err != nil {
		t.Fatalf("expected settle to succeed but got %v", err)
	}
	if event != nil {
		t.Fatalf("expected htlc to be held")
	}

	// Test replay at a higher height. We expect the same result because it
	// is a replay.
	event, err = registry.NotifyExitHopHtlc(
		hash, amtPaid, testHtlcExpiry, testCurrentHeight+10,
		getCircuitKey(0), hodlChan, nil,
	)
	if err != nil {
		t.Fatalf("expected settle to succeed but got %v", err)
	}
	if event != nil {
		t.Fatalf("expected htlc to be held")
	}

	// Test a new htlc coming in that doesn't meet the final cltv delta
	// requirement. It should be rejected.
	event, err = registry.NotifyExitHopHtlc(
		hash, amtPaid, 1, testCurrentHeight,
		getCircuitKey(1), hodlChan, nil,
	)
	if err != nil {
		t.Fatalf("expected settle to succeed but got %v", err)
	}
	if event == nil || event.Preimage != nil {
		t.Fatalf("expected htlc to be canceled")
	}

	// We expect the accepted state to be sent to the single invoice
	// subscriber. For all invoice subscribers, we don't expect an update.
	// Those only get notified on settle.
	update = <-subscription.Updates
	if update.Terms.State != channeldb.ContractAccepted {
		t.Fatalf("expected state ContractAccepted, but got %v",
			update.Terms.State)
	}
	if update.AmtPaid != amtPaid {
		t.Fatal("invoice AmtPaid incorrect")
	}

	// Settling with preimage should succeed.
	err = registry.SettleHodlInvoice(preimage)
	if err != nil {
		t.Fatal("expected set preimage to succeed")
	}

	hodlEvent := (<-hodlChan).(HodlEvent)
	if *hodlEvent.Preimage != preimage {
		t.Fatal("unexpected preimage in hodl event")
	}
	if hodlEvent.AcceptHeight != testCurrentHeight {
		t.Fatalf("expected acceptHeight %v, but got %v",
			testCurrentHeight, event.AcceptHeight)
	}

	// We expect a settled notification to be sent out for both all and
	// single invoice subscribers.
	settledInvoice := <-allSubscriptions.SettledInvoices
	if settledInvoice.Terms.State != channeldb.ContractSettled {
		t.Fatalf("expected state ContractSettled, but got %v",
			settledInvoice.Terms.State)
	}
	if settledInvoice.AmtPaid != amtPaid {
		t.Fatalf("expected amount to be %v, but got %v",
			amtPaid, settledInvoice.AmtPaid)
	}

	update = <-subscription.Updates
	if update.Terms.State != channeldb.ContractSettled {
		t.Fatalf("expected state ContractSettled, but got %v",
			update.Terms.State)
	}

	// Idempotency.
	err = registry.SettleHodlInvoice(preimage)
	if err != channeldb.ErrInvoiceAlreadySettled {
		t.Fatalf("expected ErrInvoiceAlreadySettled but got %v", err)
	}

	// Try to cancel.
	err = registry.CancelInvoice(hash)
	if err == nil {
		t.Fatal("expected cancelation of a settled invoice to fail")
	}
}

// TestCancelHoldInvoice tests canceling of a hold invoice and related
// notifications.
func TestCancelHoldInvoice(t *testing.T) {
	defer timeout(t)()

	cdb, cleanup, err := newDB()
	if err != nil {
		t.Fatal(err)
	}
	defer cleanup()

	// Instantiate and start the invoice registry.
	registry := NewRegistry(cdb, testFinalCltvRejectDelta)

	err = registry.Start()
	if err != nil {
		t.Fatal(err)
	}
	defer registry.Stop()

	// Add the invoice.
	invoice := &channeldb.Invoice{
		Terms: channeldb.ContractTerm{
			PaymentPreimage: channeldb.UnknownPreimage,
			Value:           lnwire.MilliSatoshi(100000),
		},
	}

	_, err = registry.AddInvoice(invoice, hash)
	if err != nil {
		t.Fatal(err)
	}

	amtPaid := lnwire.MilliSatoshi(100000)
	hodlChan := make(chan interface{}, 1)

	// NotifyExitHopHtlc without a preimage present in the invoice registry
	// should be possible.
	event, err := registry.NotifyExitHopHtlc(
		hash, amtPaid, testHtlcExpiry, testCurrentHeight,
		getCircuitKey(0), hodlChan, nil,
	)
	if err != nil {
		t.Fatalf("expected settle to succeed but got %v", err)
	}
	if event != nil {
		t.Fatalf("expected htlc to be held")
	}

	// Cancel invoice.
	err = registry.CancelInvoice(hash)
	if err != nil {
		t.Fatal("cancel invoice failed")
	}

	hodlEvent := (<-hodlChan).(HodlEvent)
	if hodlEvent.Preimage != nil {
		t.Fatal("expected cancel hodl event")
	}

	// Offering the same htlc again at a higher height should still result
	// in a rejection. The accept height is expected to be the original
	// accept height.
	event, err = registry.NotifyExitHopHtlc(
		hash, amtPaid, testHtlcExpiry, testCurrentHeight+1,
		getCircuitKey(0), hodlChan, nil,
	)
	if err != nil {
		t.Fatalf("expected settle to succeed but got %v", err)
	}
	if event.Preimage != nil {
		t.Fatalf("expected htlc to be canceled")
	}
	if event.AcceptHeight != testCurrentHeight {
		t.Fatalf("expected acceptHeight %v, but got %v",
			testCurrentHeight, event.AcceptHeight)
	}
}

func newDB() (*channeldb.DB, func(), error) {
	// First, create a temporary directory to be used for the duration of
	// this test.
	tempDirName, err := ioutil.TempDir("", "channeldb")
	if err != nil {
		return nil, nil, err
	}

	// Next, create channeldb for the first time.
	cdb, err := channeldb.Open(tempDirName)
	if err != nil {
		os.RemoveAll(tempDirName)
		return nil, nil, err
	}

	cleanUp := func() {
		cdb.Close()
		os.RemoveAll(tempDirName)
	}

	return cdb, cleanUp, nil
}

// TestUnknownInvoice tests that invoice registry returns an error when the
// invoice is unknown. This is to guard against returning a cancel hodl event
// for forwarded htlcs. In the link, NotifyExitHopHtlc is only called if we are
// the exit hop, but in htlcIncomingContestResolver it is called with forwarded
// htlc hashes as well.
func TestUnknownInvoice(t *testing.T) {
	registry, cleanup := newTestContext(t)
	defer cleanup()

	// Notify arrival of a new htlc paying to this invoice. This should
	// succeed.
	hodlChan := make(chan interface{})
	amt := lnwire.MilliSatoshi(100000)
	_, err := registry.NotifyExitHopHtlc(
		hash, amt, testHtlcExpiry, testCurrentHeight,
		getCircuitKey(0), hodlChan, nil,
	)
	if err != channeldb.ErrInvoiceNotFound {
		t.Fatal("expected invoice not found error")
	}
}<|MERGE_RESOLUTION|>--- conflicted
+++ resolved
@@ -23,16 +23,10 @@
 
 	testHtlcExpiry = uint32(5)
 
-<<<<<<< HEAD
+	testInvoiceCltvDelta = uint32(4)
 	testCurrentHeight        = int32(0)
 	testPayReq               = "lnbtg2500u1pvjluezpp5qqqsyqcyq5rqwzqfqqqsyqcyq5rqwzqfqqqsyqcyq5rqwzqfqypqdq5xysxxatsyp3k7enxv4jscqzysnp4q0n326hr8v9zprg8gsvezcch06gfaqqhde2aj730yg0durunfhv66p544fn6zxdrf67vya89qm5r8xkevvlpce4epx8hsygdgmc082s09gww0yl5x6exavtj5ly95zx4ljwqramujusmel2wax8nu86z80tsqf9ylwq"
-	testFinalCltvRejectDelta = int32(3)
-)
-=======
-	testInvoiceCltvDelta = uint32(4)
-
 	testFinalCltvRejectDelta = int32(4)
->>>>>>> 73ceb9a0
 
 	testCurrentHeight = int32(1)
 )
