--- conflicted
+++ resolved
@@ -31,22 +31,9 @@
 	"github.com/BTCGPU/lnd/tor"
 	btcutil "github.com/btgsuite/btgutil"
 	flags "github.com/jessevdk/go-flags"
-<<<<<<< HEAD
-=======
 	"github.com/lightningnetwork/lnd/autopilot"
-	"github.com/lightningnetwork/lnd/build"
-	"github.com/lightningnetwork/lnd/chanbackup"
-	"github.com/lightningnetwork/lnd/channeldb"
-	"github.com/lightningnetwork/lnd/discovery"
-	"github.com/lightningnetwork/lnd/htlcswitch/hodl"
-	"github.com/lightningnetwork/lnd/lncfg"
 	"github.com/lightningnetwork/lnd/lnrpc/routerrpc"
-	"github.com/lightningnetwork/lnd/lnrpc/signrpc"
-	"github.com/lightningnetwork/lnd/lnwire"
-	"github.com/lightningnetwork/lnd/routing"
-	"github.com/lightningnetwork/lnd/tor"
 	"github.com/lightningnetwork/lnd/watchtower"
->>>>>>> 36983214
 )
 
 const (
@@ -361,17 +348,10 @@
 		MaxLogFileSize: defaultMaxLogFileSize,
 		Bitcoin: &chainConfig{
 			MinHTLC:       defaultBitcoinMinHTLCMSat,
-<<<<<<< HEAD
-			BaseFee:       defaultBitcoinBaseFeeMSat,
-			FeeRate:       defaultBitcoinFeeRate,
-			TimeLockDelta: defaultBitcoinTimeLockDelta,
-			Node:          "btgd",
-=======
 			BaseFee:       DefaultBitcoinBaseFeeMSat,
 			FeeRate:       DefaultBitcoinFeeRate,
 			TimeLockDelta: DefaultBitcoinTimeLockDelta,
-			Node:          "btcd",
->>>>>>> 36983214
+			Node:          "btgd",
 		},
 		BtcdMode: &btcdConfig{
 			Dir:     defaultBtcdDir,
