--- conflicted
+++ resolved
@@ -19,17 +19,11 @@
 	"time"
 
 	flags "github.com/jessevdk/go-flags"
-<<<<<<< HEAD
-=======
-	"github.com/lightningnetwork/lnd/brontide"
-	"github.com/lightningnetwork/lnd/htlcswitch/hodl"
-	"github.com/lightningnetwork/lnd/lnwire"
-	"github.com/lightningnetwork/lnd/torsvc"
->>>>>>> 7cf5ebe2
 	"github.com/roasbeef/btcd/btcec"
 	"github.com/roasbeef/btcutil"
 	"github.com/shelvenzhou/btgutil"
 	"github.com/shelvenzhou/lnd/brontide"
+	"github.com/shelvenzhou/lnd/htlcswitch/hodl"
 	"github.com/shelvenzhou/lnd/lnwire"
 	"github.com/shelvenzhou/lnd/torsvc"
 )
@@ -63,51 +57,11 @@
 	// HTLCs on our channels.
 	minTimeLockDelta = 4
 
-<<<<<<< HEAD
-	defaultBitcoinMinHTLCMSat   = 1000
-	defaultBitcoinBaseFeeMSat   = 1000
-	defaultBitcoinFeeRate       = 1
-	defaultBitcoinTimeLockDelta = 144
-
-	defaultLitecoinMinHTLCMSat   = 1000
-	defaultLitecoinBaseFeeMSat   = 1000
-	defaultLitecoinFeeRate       = 1
-	defaultLitecoinTimeLockDelta = 576
-
-	// for now, it is the same as the Bitcoin's
-	defaultBitcoingoldMinHTLCMSat   = 1000
-	defaultBitcoingoldBaseFeeMSat   = 1000
-	defaultBitcoingoldFeeRate       = 1
-	defaultBitcoingoldTimeLockDelta = 144
-
-=======
->>>>>>> 7cf5ebe2
 	defaultAlias = ""
 	defaultColor = "#3399FF"
 )
 
 var (
-<<<<<<< HEAD
-	// TODO(roasbeef): base off of datadir instead?
-	lndHomeDir          = btcutil.AppDataDir("lnd", false)
-	defaultConfigFile   = filepath.Join(lndHomeDir, defaultConfigFilename)
-	defaultDataDir      = filepath.Join(lndHomeDir, defaultDataDirname)
-	defaultTLSCertPath  = filepath.Join(lndHomeDir, defaultTLSCertFilename)
-	defaultTLSKeyPath   = filepath.Join(lndHomeDir, defaultTLSKeyFilename)
-	defaultAdminMacPath = filepath.Join(lndHomeDir, defaultAdminMacFilename)
-	defaultReadMacPath  = filepath.Join(lndHomeDir, defaultReadMacFilename)
-	defaultLogDir       = filepath.Join(lndHomeDir, defaultLogDirname)
-
-	btcdHomeDir            = btcutil.AppDataDir("btcd", false)
-	defaultBtcdRPCCertFile = filepath.Join(btcdHomeDir, "rpc.cert")
-
-	ltcdHomeDir            = btcutil.AppDataDir("ltcd", false)
-	defaultLtcdRPCCertFile = filepath.Join(ltcdHomeDir, "rpc.cert")
-
-	bitcoindHomeDir = btcutil.AppDataDir("bitcoin", false)
-
-	bgolddHomeDir = btgutil.AppDataDir("bitcoingold", false)
-=======
 	defaultLndDir     = btcutil.AppDataDir("lnd", false)
 	defaultConfigFile = filepath.Join(defaultLndDir, defaultConfigFilename)
 	defaultDataDir    = filepath.Join(defaultLndDir, defaultDataDirname)
@@ -128,18 +82,15 @@
 
 	defaultBitcoindDir  = btcutil.AppDataDir("bitcoin", false)
 	defaultLitecoindDir = btcutil.AppDataDir("litecoin", false)
->>>>>>> 7cf5ebe2
+
+	defaultBgolddDir = btgutil.AppDataDir("bitcoingold", false)
 )
 
 type chainConfig struct {
 	Active   bool   `long:"active" description:"If the chain should be active or not."`
 	ChainDir string `long:"chaindir" description:"The directory to store the chain's data within."`
 
-<<<<<<< HEAD
-	Node string `long:"node" description:"The blockchain interface to use." choice:"btcd" choice:"bitcoind" choice:"bgoldd" choice:"neutrino"`
-=======
-	Node string `long:"node" description:"The blockchain interface to use." choice:"btcd" choice:"bitcoind" choice:"neutrino" choice:"ltcd" choice:"litecoind"`
->>>>>>> 7cf5ebe2
+	Node string `long:"node" description:"The blockchain interface to use." choice:"btcd" choice:"bitcoind" choice:"bgoldd" choice:"neutrino" choice:"ltcd" choice:"litecoind"`
 
 	MainNet  bool `long:"mainnet" description:"Use the main network"`
 	TestNet3 bool `long:"testnet" description:"Use the test network"`
@@ -180,6 +131,7 @@
 }
 
 type bgolddConfig struct {
+	Dir     string `long:"dir" description:"The base directory that contains the node's data, logs, configuration file, etc."`
 	RPCHost string `long:"rpchost" description:"The daemon's rpc listening address. If a port is omitted, then the default port for the selected chain parameters will be used."`
 	RPCUser string `long:"rpcuser" description:"Username for RPC connections"`
 	RPCPass string `long:"rpcpass" default-mask:"-" description:"Password for RPC connections"`
@@ -319,7 +271,10 @@
 			RPCHost: defaultRPCHost,
 			RPCCert: defaultLtcdRPCCertFile,
 		},
-<<<<<<< HEAD
+		LitecoindMode: &bitcoindConfig{
+			Dir:     defaultLitecoindDir,
+			RPCHost: defaultRPCHost,
+		},
 		Bitcoingold: &chainConfig{
 			MinHTLC:       defaultBitcoingoldMinHTLCMSat,
 			BaseFee:       defaultBitcoingoldBaseFeeMSat,
@@ -328,10 +283,7 @@
 			Node:          "bgoldd",
 		},
 		BgolddMode: &bgolddConfig{
-=======
-		LitecoindMode: &bitcoindConfig{
-			Dir:     defaultLitecoindDir,
->>>>>>> 7cf5ebe2
+			Dir:     defaultBgolddDir,
 			RPCHost: defaultRPCHost,
 		},
 		MaxPendingChannels: defaultMaxPendingChannels,
@@ -1067,40 +1019,6 @@
 		return fmt.Errorf(str, funcName)
 	}
 
-<<<<<<< HEAD
-	var daemonName, homeDir, confFile string
-	switch net {
-	case bitcoinChain:
-		switch cConfig.Node {
-		case "btcd":
-			daemonName = "btcd"
-			homeDir = btcdHomeDir
-			confFile = "btcd"
-		case "bitcoind":
-			daemonName = "bitcoind"
-			homeDir = bitcoindHomeDir
-			confFile = "bitcoin"
-		}
-	case litecoinChain:
-		switch cConfig.Node {
-		case "btcd":
-			daemonName = "ltcd"
-			homeDir = ltcdHomeDir
-			confFile = "ltcd"
-		case "bitcoind":
-			return fmt.Errorf("bitcoind mode doesn't work with Litecoin yet")
-		}
-	case bitcoingoldChain:
-		switch cConfig.Node {
-		case "bgoldd":
-			daemonName = "bgoldd"
-			homeDir = bgolddHomeDir
-			confFile = "bitcoingold"
-		}
-	}
-
-=======
->>>>>>> 7cf5ebe2
 	fmt.Println("Attempting automatic RPC configuration to " + daemonName)
 
 	confFile = filepath.Join(confDir, fmt.Sprintf("%v.conf", confFile))
