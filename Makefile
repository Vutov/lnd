<<<<<<< HEAD
PKG := github.com/BTCGPU/lnd
ESCPKG := github.com\/BTCGPU\/lnd
=======
PKG := github.com/lightningnetwork/lnd
ESCPKG := github.com\/lightningnetwork\/lnd
MOBILE_PKG := $(PKG)/mobile
>>>>>>> 73ceb9a0

BTCD_PKG := github.com/btgsuite/btgd
GOVERALLS_PKG := github.com/mattn/goveralls
LINT_PKG := github.com/golangci/golangci-lint/cmd/golangci-lint
GOACC_PKG := github.com/ory/go-acc

GO_BIN := ${GOPATH}/bin
<<<<<<< HEAD
BTCD_BIN := $(GO_BIN)/btgd
=======
BTCD_BIN := $(GO_BIN)/btcd
GOMOBILE_BIN := GO111MODULE=off $(GO_BIN)/gomobile
>>>>>>> 73ceb9a0
GOVERALLS_BIN := $(GO_BIN)/goveralls
LINT_BIN := $(GO_BIN)/golangci-lint
GOACC_BIN := $(GO_BIN)/go-acc

BTCD_DIR :=${GOPATH}/src/$(BTCD_PKG)
MOBILE_BUILD_DIR :=${GOPATH}/src/$(MOBILE_PKG)/build
IOS_BUILD_DIR := $(MOBILE_BUILD_DIR)/ios
IOS_BUILD := $(IOS_BUILD_DIR)/Lndmobile.framework
ANDROID_BUILD_DIR := $(MOBILE_BUILD_DIR)/android
ANDROID_BUILD := $(ANDROID_BUILD_DIR)/Lndmobile.aar

#COMMIT := $(shell git describe --abbrev=40 --dirty)
COMMIT := $(shell git rev-parse HEAD)
LDFLAGS := -ldflags "-X $(PKG)/build.Commit=$(COMMIT)"

BTCD_COMMIT := $(shell cat go.mod | \
		grep $(BTCD_PKG) | \
		tail -n1 | \
		awk -F " " '{ print $$2 }' | \
		awk -F "/" '{ print $$1 }')

LINT_COMMIT := v1.18.0
GOACC_COMMIT := ddc355013f90fea78d83d3a6c71f1d37ac07ecd5

DEPGET := cd /tmp && GO111MODULE=on go get -v
GOBUILD := GO111MODULE=on go build -v
GOINSTALL := GO111MODULE=on go install -v
GOTEST := GO111MODULE=on go test -v

GOFILES_NOVENDOR = $(shell find . -type f -name '*.go' -not -path "./vendor/*")
GOLIST := go list -deps $(PKG)/... | grep '$(PKG)'| grep -v '/vendor/'
GOLISTCOVER := $(shell go list -deps -f '{{.ImportPath}}' ./... | grep '$(PKG)' | sed -e 's/^$(ESCPKG)/./')

RM := rm -f
CP := cp
MAKE := make
XARGS := xargs -L 1

include make/testing_flags.mk

DEV_TAGS := $(if ${tags},$(DEV_TAGS) ${tags},$(DEV_TAGS))

LINT = $(LINT_BIN) run -v

GREEN := "\\033[0;32m"
NC := "\\033[0m"
define print
	echo $(GREEN)$1$(NC)
endef

default: scratch

all: scratch check install

# ============
# DEPENDENCIES
# ============

$(GOVERALLS_BIN):
	@$(call print, "Fetching goveralls.")
	go get -u $(GOVERALLS_PKG)

$(LINT_BIN):
	@$(call print, "Fetching linter")
	$(DEPGET) $(LINT_PKG)@$(LINT_COMMIT)

$(GOACC_BIN):
	@$(call print, "Fetching go-acc")
	$(DEPGET) $(GOACC_PKG)@$(GOACC_COMMIT)

<<<<<<< HEAD
btgd:
	@$(call print, "Installing btgd.")
	GO111MODULE=on go get -v $(BTCD_PKG)@$(BTCD_COMMIT)
	$(GOINSTALL) $(BTCD_PKG)
	$(GOINSTALL) $(BTCD_PKG)/cmd/btcctl
=======
btcd:
	@$(call print, "Installing btcd.")
	$(DEPGET) $(BTCD_PKG)@$(BTCD_COMMIT)
>>>>>>> 73ceb9a0

# ============
# INSTALLATION
# ============

build:
	@$(call print, "Building debug lnd and lncli.")
	$(GOBUILD) -tags="$(DEV_TAGS)" -o lnd-debug $(LDFLAGS) $(PKG)/cmd/lnd
	$(GOBUILD) -tags="$(DEV_TAGS)" -o lncli-debug $(LDFLAGS) $(PKG)/cmd/lncli

build-itest:
	@$(call print, "Building itest lnd and lncli.")
	$(GOBUILD) -tags="$(ITEST_TAGS)" -o lnd-itest $(LDFLAGS) $(PKG)/cmd/lnd
	$(GOBUILD) -tags="$(ITEST_TAGS)" -o lncli-itest $(LDFLAGS) $(PKG)/cmd/lncli

install:
	@$(call print, "Installing lnd and lncli.")
	$(GOINSTALL) -tags="${tags}" $(LDFLAGS) $(PKG)/cmd/lnd
	$(GOINSTALL) -tags="${tags}" $(LDFLAGS) $(PKG)/cmd/lncli

scratch: build


# =======
# TESTING
# =======

check: unit itest

itest-only:
	@$(call print, "Running integration tests with ${backend} backend.")
	$(ITEST)

itest: btgd build-itest itest-only

unit: btgd
	@$(call print, "Running unit tests.")
	$(UNIT)

unit-cover: $(GOACC_BIN)
	@$(call print, "Running unit coverage tests.")
	$(GOACC_BIN) $(COVER_PKG) -- -test.tags="$(DEV_TAGS) $(LOG_TAGS)"


unit-race:
	@$(call print, "Running unit race tests.")
	env CGO_ENABLED=1 GORACE="history_size=7 halt_on_errors=1" $(UNIT_RACE)

goveralls: $(GOVERALLS_BIN)
	@$(call print, "Sending coverage report.")
	$(GOVERALLS_BIN) -coverprofile=coverage.txt -service=travis-ci


travis-race: lint btgd unit-race

travis-cover: lint btgd unit-cover goveralls

travis-itest: lint itest

# =============
# FLAKE HUNTING
# =============

flakehunter: build-itest
	@$(call print, "Flake hunting ${backend} integration tests.")
	while [ $$? -eq 0 ]; do $(ITEST); done

flake-unit:
	@$(call print, "Flake hunting unit tests.")
	while [ $$? -eq 0 ]; do GOTRACEBACK=all $(UNIT) -count=1; done

# =========
# UTILITIES
# =========

fmt:
	@$(call print, "Formatting source.")
	gofmt -l -w -s $(GOFILES_NOVENDOR)

lint: $(LINT_BIN)
	@$(call print, "Linting source.")
	$(LINT)

list:
	@$(call print, "Listing commands.")
	@$(MAKE) -qp | \
		awk -F':' '/^[a-zA-Z0-9][^$$#\/\t=]*:([^=]|$$)/ {split($$1,A,/ /);for(i in A)print A[i]}' | \
		grep -v Makefile | \
		sort

rpc:
	@$(call print, "Compiling protos.")
	cd ./lnrpc; ./gen_protos.sh

mobile-rpc:
	@$(call print, "Creating mobile RPC from protos.")
	cd ./mobile; ./gen_bindings.sh

vendor:
	@$(call print, "Re-creating vendor directory.")
	rm -r vendor/; GO111MODULE=on go mod vendor

ios: vendor mobile-rpc
	@$(call print, "Building iOS framework ($(IOS_BUILD)).")
	mkdir -p $(IOS_BUILD_DIR)
	$(GOMOBILE_BIN) bind -target=ios -tags="ios $(DEV_TAGS) autopilotrpc experimental" $(LDFLAGS) -v -o $(IOS_BUILD) $(MOBILE_PKG)

android: vendor mobile-rpc
	@$(call print, "Building Android library ($(ANDROID_BUILD)).")
	mkdir -p $(ANDROID_BUILD_DIR)
	$(GOMOBILE_BIN) bind -target=android -tags="android $(DEV_TAGS) autopilotrpc experimental" $(LDFLAGS) -v -o $(ANDROID_BUILD) $(MOBILE_PKG)

mobile: ios android

clean:
	@$(call print, "Cleaning source.$(NC)")
	$(RM) ./lnd-debug ./lncli-debug
	$(RM) ./lnd-itest ./lncli-itest
	$(RM) -r ./vendor .vendor-new


.PHONY: all \
	btgd \
	default \
	build \
	install \
	scratch \
	check \
	itest-only \
	itest \
	unit \
	unit-cover \
	unit-race \
	goveralls \
	travis-race \
	travis-cover \
	travis-itest \
	flakehunter \
	flake-unit \
	fmt \
	lint \
	list \
	rpc \
	mobile-rpc \
	vendor \
	ios \
	android \
	mobile \
	clean<|MERGE_RESOLUTION|>--- conflicted
+++ resolved
@@ -1,24 +1,15 @@
-<<<<<<< HEAD
-PKG := github.com/BTCGPU/lnd
-ESCPKG := github.com\/BTCGPU\/lnd
-=======
 PKG := github.com/lightningnetwork/lnd
 ESCPKG := github.com\/lightningnetwork\/lnd
 MOBILE_PKG := $(PKG)/mobile
->>>>>>> 73ceb9a0
-
-BTCD_PKG := github.com/btgsuite/btgd
+
+BTCD_PKG := github.com/btcsuite/btcd
 GOVERALLS_PKG := github.com/mattn/goveralls
 LINT_PKG := github.com/golangci/golangci-lint/cmd/golangci-lint
 GOACC_PKG := github.com/ory/go-acc
 
 GO_BIN := ${GOPATH}/bin
-<<<<<<< HEAD
-BTCD_BIN := $(GO_BIN)/btgd
-=======
 BTCD_BIN := $(GO_BIN)/btcd
 GOMOBILE_BIN := GO111MODULE=off $(GO_BIN)/gomobile
->>>>>>> 73ceb9a0
 GOVERALLS_BIN := $(GO_BIN)/goveralls
 LINT_BIN := $(GO_BIN)/golangci-lint
 GOACC_BIN := $(GO_BIN)/go-acc
@@ -30,8 +21,7 @@
 ANDROID_BUILD_DIR := $(MOBILE_BUILD_DIR)/android
 ANDROID_BUILD := $(ANDROID_BUILD_DIR)/Lndmobile.aar
 
-#COMMIT := $(shell git describe --abbrev=40 --dirty)
-COMMIT := $(shell git rev-parse HEAD)
+COMMIT := $(shell git describe --abbrev=40 --dirty)
 LDFLAGS := -ldflags "-X $(PKG)/build.Commit=$(COMMIT)"
 
 BTCD_COMMIT := $(shell cat go.mod | \
@@ -89,17 +79,9 @@
 	@$(call print, "Fetching go-acc")
 	$(DEPGET) $(GOACC_PKG)@$(GOACC_COMMIT)
 
-<<<<<<< HEAD
-btgd:
-	@$(call print, "Installing btgd.")
-	GO111MODULE=on go get -v $(BTCD_PKG)@$(BTCD_COMMIT)
-	$(GOINSTALL) $(BTCD_PKG)
-	$(GOINSTALL) $(BTCD_PKG)/cmd/btcctl
-=======
 btcd:
 	@$(call print, "Installing btcd.")
 	$(DEPGET) $(BTCD_PKG)@$(BTCD_COMMIT)
->>>>>>> 73ceb9a0
 
 # ============
 # INSTALLATION
@@ -133,9 +115,9 @@
 	@$(call print, "Running integration tests with ${backend} backend.")
 	$(ITEST)
 
-itest: btgd build-itest itest-only
-
-unit: btgd
+itest: btcd build-itest itest-only
+
+unit: btcd
 	@$(call print, "Running unit tests.")
 	$(UNIT)
 
@@ -153,9 +135,9 @@
 	$(GOVERALLS_BIN) -coverprofile=coverage.txt -service=travis-ci
 
 
-travis-race: lint btgd unit-race
-
-travis-cover: lint btgd unit-cover goveralls
+travis-race: lint btcd unit-race
+
+travis-cover: lint btcd unit-cover goveralls
 
 travis-itest: lint itest
 
@@ -222,7 +204,7 @@
 
 
 .PHONY: all \
-	btgd \
+	btcd \
 	default \
 	build \
 	install \
