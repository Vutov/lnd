module github.com/BTCGPU/lnd/queue

require github.com/BTCGPU/lnd/ticker v1.0.0

<<<<<<< HEAD
replace github.com/BTCGPU/lnd/ticker v1.0.0 => ../ticker
=======
replace github.com/lightningnetwork/lnd/ticker v1.0.0 => ../ticker

go 1.12
>>>>>>> 73ceb9a0
<|MERGE_RESOLUTION|>--- conflicted
+++ resolved
@@ -2,10 +2,6 @@
 
 require github.com/BTCGPU/lnd/ticker v1.0.0
 
-<<<<<<< HEAD
 replace github.com/BTCGPU/lnd/ticker v1.0.0 => ../ticker
-=======
-replace github.com/lightningnetwork/lnd/ticker v1.0.0 => ../ticker
 
-go 1.12
->>>>>>> 73ceb9a0
+go 1.12