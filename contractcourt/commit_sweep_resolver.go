package contractcourt

import (
	"encoding/binary"
	"fmt"
	"io"

<<<<<<< HEAD
	"github.com/BTCGPU/lnd/input"

	"github.com/btgsuite/btgd/wire"
	"github.com/BTCGPU/lnd/lnwallet"
=======
	"github.com/btcsuite/btcd/wire"
	"github.com/lightningnetwork/lnd/input"
	"github.com/lightningnetwork/lnd/lnwallet"
	"github.com/lightningnetwork/lnd/sweep"
)

const (
	// commitOutputConfTarget is the default confirmation target we'll use
	// for sweeps of commit outputs that belong to us.
	commitOutputConfTarget = 6
>>>>>>> 36983214
)

// commitSweepResolver is a resolver that will attempt to sweep the commitment
// output paying to us, in the case that the remote party broadcasts their
// version of the commitment transaction. We can sweep this output immediately,
// as it doesn't have a time-lock delay.
type commitSweepResolver struct {
	// commitResolution contains all data required to successfully sweep
	// this HTLC on-chain.
	commitResolution lnwallet.CommitOutputResolution

	// resolved reflects if the contract has been fully resolved or not.
	resolved bool

	// broadcastHeight is the height that the original contract was
	// broadcast to the main-chain at. We'll use this value to bound any
	// historical queries to the chain for spends/confirmations.
	broadcastHeight uint32

	// chanPoint is the channel point of the original contract.
	chanPoint wire.OutPoint

	ResolverKit
}

// ResolverKey returns an identifier which should be globally unique for this
// particular resolver within the chain the original contract resides within.
func (c *commitSweepResolver) ResolverKey() []byte {
	key := newResolverID(c.commitResolution.SelfOutPoint)
	return key[:]
}

// Resolve instructs the contract resolver to resolve the output on-chain. Once
// the output has been *fully* resolved, the function should return immediately
// with a nil ContractResolver value for the first return value.  In the case
// that the contract requires further resolution, then another resolve is
// returned.
//
// NOTE: This function MUST be run as a goroutine.
func (c *commitSweepResolver) Resolve() (ContractResolver, error) {
	// If we're already resolved, then we can exit early.
	if c.resolved {
		return nil, nil
	}

	// First, we'll register for a notification once the commitment output
	// itself has been confirmed.
	//
	// TODO(roasbeef): instead sweep asap if remote commit? yeh
	commitTXID := c.commitResolution.SelfOutPoint.Hash
	sweepScript := c.commitResolution.SelfOutputSignDesc.Output.PkScript
	confNtfn, err := c.Notifier.RegisterConfirmationsNtfn(
		&commitTXID, sweepScript, 1, c.broadcastHeight,
	)
	if err != nil {
		return nil, err
	}

	log.Debugf("%T(%v): waiting for commit tx to confirm", c, c.chanPoint)

	select {
	case _, ok := <-confNtfn.Confirmed:
		if !ok {
			return nil, fmt.Errorf("quitting")
		}

	case <-c.Quit:
		return nil, fmt.Errorf("quitting")
	}

	// We're dealing with our commitment transaction if the delay on the
	// resolution isn't zero.
	isLocalCommitTx := c.commitResolution.MaturityDelay != 0

	if !isLocalCommitTx {
		// We'll craft an input with all the information required for
		// the sweeper to create a fully valid sweeping transaction to
		// recover these coins.
		inp := input.MakeBaseInput(
			&c.commitResolution.SelfOutPoint,
			input.CommitmentNoDelay,
			&c.commitResolution.SelfOutputSignDesc,
			c.broadcastHeight,
		)

		// With our input constructed, we'll now offer it to the
		// sweeper.
		log.Infof("%T(%v): sweeping commit output", c, c.chanPoint)

		feePref := sweep.FeePreference{ConfTarget: commitOutputConfTarget}
		resultChan, err := c.Sweeper.SweepInput(&inp, feePref)
		if err != nil {
			log.Errorf("%T(%v): unable to sweep input: %v",
				c, c.chanPoint, err)

			return nil, err
		}

		// Sweeper is going to join this input with other inputs if
		// possible and publish the sweep tx. When the sweep tx
		// confirms, it signals us through the result channel with the
		// outcome. Wait for this to happen.
		select {
		case sweepResult := <-resultChan:
			if sweepResult.Err != nil {
				log.Errorf("%T(%v): unable to sweep input: %v",
					c, c.chanPoint, sweepResult.Err)

				return nil, sweepResult.Err
			}

			log.Infof("ChannelPoint(%v) commit tx is fully resolved by "+
				"sweep tx: %v", c.chanPoint, sweepResult.Tx.TxHash())
		case <-c.Quit:
			return nil, fmt.Errorf("quitting")
		}

		c.resolved = true
		return nil, c.Checkpoint(c)
	}

	// Otherwise we are dealing with a local commitment transaction and the
	// output we need to sweep has been sent to the nursery for incubation.
	// In this case, we'll wait until the commitment output has been spent.
	spendNtfn, err := c.Notifier.RegisterSpendNtfn(
		&c.commitResolution.SelfOutPoint,
		c.commitResolution.SelfOutputSignDesc.Output.PkScript,
		c.broadcastHeight,
	)
	if err != nil {
		return nil, err
	}

	log.Infof("%T(%v): waiting for commit output to be swept", c,
		c.chanPoint)

	var sweepTx *wire.MsgTx
	select {
	case commitSpend, ok := <-spendNtfn.Spend:
		if !ok {
			return nil, fmt.Errorf("quitting")
		}

		// Once we detect the commitment output has been spent,
		// we'll extract the spending transaction itself, as we
		// now consider this to be our sweep transaction.
		sweepTx = commitSpend.SpendingTx

		log.Infof("%T(%v): commit output swept by txid=%v",
			c, c.chanPoint, sweepTx.TxHash())

		if err := c.Checkpoint(c); err != nil {
			log.Errorf("unable to Checkpoint: %v", err)
			return nil, err
		}
	case <-c.Quit:
		return nil, fmt.Errorf("quitting")
	}

	log.Infof("%T(%v): waiting for commit sweep txid=%v conf", c, c.chanPoint,
		sweepTx.TxHash())

	// Now we'll wait until the sweeping transaction has been fully
	// confirmed.  Once it's confirmed, we can mark this contract resolved.
	sweepTXID := sweepTx.TxHash()
	sweepingScript := sweepTx.TxOut[0].PkScript
	confNtfn, err = c.Notifier.RegisterConfirmationsNtfn(
		&sweepTXID, sweepingScript, 1, c.broadcastHeight,
	)
	if err != nil {
		return nil, err
	}
	select {
	case confInfo, ok := <-confNtfn.Confirmed:
		if !ok {
			return nil, fmt.Errorf("quitting")
		}

		log.Infof("ChannelPoint(%v) commit tx is fully resolved, at height: %v",
			c.chanPoint, confInfo.BlockHeight)

	case <-c.Quit:
		return nil, fmt.Errorf("quitting")
	}

	// Once the transaction has received a sufficient number of
	// confirmations, we'll mark ourselves as fully resolved and exit.
	c.resolved = true
	return nil, c.Checkpoint(c)
}

// Stop signals the resolver to cancel any current resolution processes, and
// suspend.
//
// NOTE: Part of the ContractResolver interface.
func (c *commitSweepResolver) Stop() {
	close(c.Quit)
}

// IsResolved returns true if the stored state in the resolve is fully
// resolved. In this case the target output can be forgotten.
//
// NOTE: Part of the ContractResolver interface.
func (c *commitSweepResolver) IsResolved() bool {
	return c.resolved
}

// Encode writes an encoded version of the ContractResolver into the passed
// Writer.
//
// NOTE: Part of the ContractResolver interface.
func (c *commitSweepResolver) Encode(w io.Writer) error {
	if err := encodeCommitResolution(w, &c.commitResolution); err != nil {
		return err
	}

	if err := binary.Write(w, endian, c.resolved); err != nil {
		return err
	}
	if err := binary.Write(w, endian, c.broadcastHeight); err != nil {
		return err
	}
	if _, err := w.Write(c.chanPoint.Hash[:]); err != nil {
		return err
	}
	err := binary.Write(w, endian, c.chanPoint.Index)
	if err != nil {
		return err
	}

	// Previously a sweep tx was serialized at this point. Refactoring
	// removed this, but keep in mind that this data may still be present in
	// the database.

	return nil
}

// Decode attempts to decode an encoded ContractResolver from the passed Reader
// instance, returning an active ContractResolver instance.
//
// NOTE: Part of the ContractResolver interface.
func (c *commitSweepResolver) Decode(r io.Reader) error {
	if err := decodeCommitResolution(r, &c.commitResolution); err != nil {
		return err
	}

	if err := binary.Read(r, endian, &c.resolved); err != nil {
		return err
	}
	if err := binary.Read(r, endian, &c.broadcastHeight); err != nil {
		return err
	}
	_, err := io.ReadFull(r, c.chanPoint.Hash[:])
	if err != nil {
		return err
	}
	err = binary.Read(r, endian, &c.chanPoint.Index)
	if err != nil {
		return err
	}

	// Previously a sweep tx was deserialized at this point. Refactoring
	// removed this, but keep in mind that this data may still be present in
	// the database.

	return nil
}

// AttachResolverKit should be called once a resolved is successfully decoded
// from its stored format. This struct delivers a generic tool kit that
// resolvers need to complete their duty.
//
// NOTE: Part of the ContractResolver interface.
func (c *commitSweepResolver) AttachResolverKit(r ResolverKit) {
	c.ResolverKit = r
}

// A compile time assertion to ensure commitSweepResolver meets the
// ContractResolver interface.
var _ ContractResolver = (*commitSweepResolver)(nil)<|MERGE_RESOLUTION|>--- conflicted
+++ resolved
@@ -5,15 +5,9 @@
 	"fmt"
 	"io"
 
-<<<<<<< HEAD
 	"github.com/BTCGPU/lnd/input"
-
 	"github.com/btgsuite/btgd/wire"
 	"github.com/BTCGPU/lnd/lnwallet"
-=======
-	"github.com/btcsuite/btcd/wire"
-	"github.com/lightningnetwork/lnd/input"
-	"github.com/lightningnetwork/lnd/lnwallet"
 	"github.com/lightningnetwork/lnd/sweep"
 )
 
@@ -21,7 +15,6 @@
 	// commitOutputConfTarget is the default confirmation target we'll use
 	// for sweeps of commit outputs that belong to us.
 	commitOutputConfTarget = 6
->>>>>>> 36983214
 )
 
 // commitSweepResolver is a resolver that will attempt to sweep the commitment
