--- conflicted
+++ resolved
@@ -1,18 +1,14 @@
 package main
 
 import (
-	"github.com/lightningnetwork/lnd/keychain"
 	litecoinCfg "github.com/ltcsuite/ltcd/chaincfg"
 	litecoinWire "github.com/ltcsuite/ltcd/wire"
 	"github.com/roasbeef/btcd/chaincfg"
 	bitcoinCfg "github.com/roasbeef/btcd/chaincfg"
 	"github.com/roasbeef/btcd/chaincfg/chainhash"
-<<<<<<< HEAD
-	"github.com/roasbeef/btcd/wire"
+	bitcoinWire "github.com/roasbeef/btcd/wire"
 	bitcoingoldCfg "github.com/shelvenzhou/btgd/chaincfg"
-=======
-	bitcoinWire "github.com/roasbeef/btcd/wire"
->>>>>>> 7cf5ebe2
+	"github.com/shelvenzhou/lnd/keychain"
 )
 
 // activeNetParams is a pointer to the parameters specific to the currently
@@ -145,8 +141,19 @@
 	}
 	params.Checkpoints = checkPoints
 
-<<<<<<< HEAD
-	params.rpcPort = liteTestNetParams.rpcPort
+	params.rpcPort = litecoinParams.rpcPort
+	params.CoinType = litecoinParams.CoinType
+}
+
+// isTestnet tests if the given params correspond to a testnet
+// parameter configuration.
+func isTestnet(params *bitcoinNetParams) bool {
+	switch params.Params.Net {
+	case bitcoinWire.TestNet3, bitcoinWire.BitcoinNet(litecoinWire.TestNet4):
+		return true
+	default:
+		return false
+	}
 }
 
 // applyBitcoingoldParams applies the relevant chain configuration parameters that
@@ -155,7 +162,7 @@
 // abstract over _which_ chain (or fork) the parameters are for.
 func applyBitcoingoldParams(params *bitcoinNetParams, bitcoingoldParams *bitcoingoldNetParams) {
 	params.Name = bitcoingoldParams.Name
-	params.Net = wire.BitcoinNet(bitcoingoldParams.Net)
+	params.Net = bitcoinWire.BitcoinNet(bitcoingoldParams.Net)
 	params.DefaultPort = bitcoingoldParams.DefaultPort
 	params.CoinbaseMaturity = bitcoingoldParams.CoinbaseMaturity
 
@@ -187,19 +194,4 @@
 	params.Checkpoints = checkPoints
 
 	params.rpcPort = bitcoingoldParams.rpcPort
-=======
-	params.rpcPort = litecoinParams.rpcPort
-	params.CoinType = litecoinParams.CoinType
-}
-
-// isTestnet tests if the given params correspond to a testnet
-// parameter configuration.
-func isTestnet(params *bitcoinNetParams) bool {
-	switch params.Params.Net {
-	case bitcoinWire.TestNet3, bitcoinWire.BitcoinNet(litecoinWire.TestNet4):
-		return true
-	default:
-		return false
-	}
->>>>>>> 7cf5ebe2
 }