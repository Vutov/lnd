language: go
cache:
  directories:
<<<<<<< HEAD
    - ~/bitcoin/bitcoin-0.15.2/bin
=======
    - ~/bitcoin/bitcoin-0.18.1/bin
>>>>>>> 73ceb9a0
    - $GOCACHE
    - $GOPATH/pkg/mod
    - $GOPATH/src/github.com/btgsuite
    - $GOPATH/src/github.com/golang
    - $GOPATH/src/gopkg.in/alecthomas

go:
  - "1.13.x"

env:
  global:
    - GOCACHE=$HOME/.go-build
  matrix:
    - RACE=true
    - ITEST=true
    - NEUTRINO_ITEST=true
    - BITCOIND_ITEST=true
    - COVER=true 

sudo: required

script:
  - export GO111MODULE=on
  - bash ./scripts/install_bitcoind.sh

  # Run unit tests with race condition detector.
  - 'if [ "$RACE" = true ]; then make travis-race ; fi'

  # Run btcd integration tests.
  - 'if [ "$ITEST" = true ]; then make travis-itest; fi'

  # Run neutrino integration tests.
  - 'if [ "$NEUTRINO_ITEST" = true ]; then make travis-itest backend=neutrino; fi'

  # Run bitcoind integration tests.
  - 'if [ "$BITCOIND_ITEST" = true ]; then make travis-itest backend=bitcoind; fi'

  # Run unit tests and generate coverage report.
  - 'if [ "$COVER" = true ]; then make travis-cover; fi'

after_script:
  - LOG_FILES=./lntest/itest/*.log
  - echo "Uploading to termbin.com..." && find $LOG_FILES | xargs -I{} sh -c "cat {} | nc termbin.com 9999 | xargs -r0 printf '{} uploaded to %s'"
  - echo "Uploading to file.io..." && tar -zcvO $LOG_FILES | curl -s -F 'file=@-;filename=logs.tar.gz' https://file.io | xargs -r0 printf 'logs.tar.gz uploaded to %s\n'<|MERGE_RESOLUTION|>--- conflicted
+++ resolved
@@ -1,14 +1,10 @@
 language: go
 cache:
   directories:
-<<<<<<< HEAD
-    - ~/bitcoin/bitcoin-0.15.2/bin
-=======
     - ~/bitcoin/bitcoin-0.18.1/bin
->>>>>>> 73ceb9a0
     - $GOCACHE
     - $GOPATH/pkg/mod
-    - $GOPATH/src/github.com/btgsuite
+    - $GOPATH/src/github.com/btcsuite
     - $GOPATH/src/github.com/golang
     - $GOPATH/src/gopkg.in/alecthomas
 
