// +build routerrpc

package routerrpc

import (
<<<<<<< HEAD
	"github.com/btgsuite/btgd/chaincfg"
	"github.com/BTCGPU/lnd/macaroons"
	"github.com/BTCGPU/lnd/routing"
=======
	"time"

	"github.com/btcsuite/btcutil"
	"github.com/lightningnetwork/lnd/lnwire"
	"github.com/lightningnetwork/lnd/macaroons"
	"github.com/lightningnetwork/lnd/routing"
>>>>>>> 36983214
)

// Config is the main configuration file for the router RPC server. It contains
// all the items required for the router RPC server to carry out its duties.
// The fields with struct tags are meant to be parsed as normal configuration
// options, while if able to be populated, the latter fields MUST also be
// specified.
type Config struct {
	// RouterMacPath is the path for the router macaroon. If unspecified
	// then we assume that the macaroon will be found under the network
	// directory, named DefaultRouterMacFilename.
	RouterMacPath string `long:"routermacaroonpath" description:"Path to the router macaroon"`

	// MinProbability is the minimum required route success probability to
	// attempt the payment.
	MinRouteProbability float64 `long:"minrtprob" description:"Minimum required route success probability to attempt the payment"`

	// AprioriHopProbability is the assumed success probability of a hop in
	// a route when no other information is available.
	AprioriHopProbability float64 `long:"apriorihopprob" description:"Assumed success probability of a hop in a route when no other information is available."`

	// PenaltyHalfLife defines after how much time a penalized node or
	// channel is back at 50% probability.
	PenaltyHalfLife time.Duration `long:"penaltyhalflife" description:"Defines the duration after which a penalized node or channel is back at 50% probability"`

	// AttemptCost is the virtual cost in path finding weight units of
	// executing a payment attempt that fails. It is used to trade off
	// potentially better routes against their probability of succeeding.
	AttemptCost int64 `long:"attemptcost" description:"The (virtual) cost in sats of a failed payment attempt"`

	// NetworkDir is the main network directory wherein the router rpc
	// server will find the macaroon named DefaultRouterMacFilename.
	NetworkDir string

	// MacService is the main macaroon service that we'll use to handle
	// authentication for the Router rpc server.
	MacService *macaroons.Service

	// Router is the main channel router instance that backs this RPC
	// server.
	//
	// TODO(roasbeef): make into pkg lvl interface?
	//
	// TODO(roasbeef): assumes router handles saving payment state
	Router *routing.ChannelRouter

	// RouterBackend contains shared logic between this sub server and the
	// main rpc server.
	RouterBackend *RouterBackend
}

// DefaultConfig defines the config defaults.
func DefaultConfig() *Config {
	return &Config{
		AprioriHopProbability: routing.DefaultAprioriHopProbability,
		MinRouteProbability:   routing.DefaultMinRouteProbability,
		PenaltyHalfLife:       routing.DefaultPenaltyHalfLife,
		AttemptCost: int64(
			routing.DefaultPaymentAttemptPenalty.ToSatoshis(),
		),
	}
}

// GetMissionControlConfig returns the mission control config based on this sub
// server config.
func GetMissionControlConfig(cfg *Config) *routing.MissionControlConfig {
	return &routing.MissionControlConfig{
		AprioriHopProbability: cfg.AprioriHopProbability,
		MinRouteProbability:   cfg.MinRouteProbability,
		PaymentAttemptPenalty: lnwire.NewMSatFromSatoshis(
			btcutil.Amount(cfg.AttemptCost),
		),
		PenaltyHalfLife: cfg.PenaltyHalfLife,
	}
}<|MERGE_RESOLUTION|>--- conflicted
+++ resolved
@@ -3,18 +3,13 @@
 package routerrpc
 
 import (
-<<<<<<< HEAD
+	"time"
+
+	"github.com/btcsuite/btcutil"
 	"github.com/btgsuite/btgd/chaincfg"
 	"github.com/BTCGPU/lnd/macaroons"
 	"github.com/BTCGPU/lnd/routing"
-=======
-	"time"
-
-	"github.com/btcsuite/btcutil"
 	"github.com/lightningnetwork/lnd/lnwire"
-	"github.com/lightningnetwork/lnd/macaroons"
-	"github.com/lightningnetwork/lnd/routing"
->>>>>>> 36983214
 )
 
 // Config is the main configuration file for the router RPC server. It contains
