// +build routerrpc

package routerrpc

import (
<<<<<<< HEAD
	"time"

	"github.com/BTCGPU/lnd/lnwire"
	"github.com/BTCGPU/lnd/macaroons"
	"github.com/BTCGPU/lnd/routing"
	btcutil "github.com/btgsuite/btgutil"
=======
	"github.com/lightningnetwork/lnd/macaroons"
	"github.com/lightningnetwork/lnd/routing"
>>>>>>> 73ceb9a0
)

// Config is the main configuration file for the router RPC server. It contains
// all the items required for the router RPC server to carry out its duties.
// The fields with struct tags are meant to be parsed as normal configuration
// options, while if able to be populated, the latter fields MUST also be
// specified.
type Config struct {
	RoutingConfig

	// RouterMacPath is the path for the router macaroon. If unspecified
	// then we assume that the macaroon will be found under the network
	// directory, named DefaultRouterMacFilename.
	RouterMacPath string `long:"routermacaroonpath" description:"Path to the router macaroon"`

	// NetworkDir is the main network directory wherein the router rpc
	// server will find the macaroon named DefaultRouterMacFilename.
	NetworkDir string

	// MacService is the main macaroon service that we'll use to handle
	// authentication for the Router rpc server.
	MacService *macaroons.Service

	// Router is the main channel router instance that backs this RPC
	// server.
	//
	// TODO(roasbeef): make into pkg lvl interface?
	//
	// TODO(roasbeef): assumes router handles saving payment state
	Router *routing.ChannelRouter

	// RouterBackend contains shared logic between this sub server and the
	// main rpc server.
	RouterBackend *RouterBackend
}

// DefaultConfig defines the config defaults.
func DefaultConfig() *Config {
	defaultRoutingConfig := RoutingConfig{
		AprioriHopProbability: routing.DefaultAprioriHopProbability,
		MinRouteProbability:   routing.DefaultMinRouteProbability,
		PenaltyHalfLife:       routing.DefaultPenaltyHalfLife,
		AttemptCost: routing.DefaultPaymentAttemptPenalty.
			ToSatoshis(),
		MaxMcHistory: routing.DefaultMaxMcHistory,
	}

	return &Config{
		RoutingConfig: defaultRoutingConfig,
	}
}

// GetRoutingConfig returns the routing config based on this sub server config.
func GetRoutingConfig(cfg *Config) *RoutingConfig {
	return &RoutingConfig{
		AprioriHopProbability: cfg.AprioriHopProbability,
		MinRouteProbability:   cfg.MinRouteProbability,
		AttemptCost:           cfg.AttemptCost,
		PenaltyHalfLife:       cfg.PenaltyHalfLife,
		MaxMcHistory:          cfg.MaxMcHistory,
	}
}<|MERGE_RESOLUTION|>--- conflicted
+++ resolved
@@ -3,17 +3,10 @@
 package routerrpc
 
 import (
-<<<<<<< HEAD
-	"time"
-
 	"github.com/BTCGPU/lnd/lnwire"
 	"github.com/BTCGPU/lnd/macaroons"
 	"github.com/BTCGPU/lnd/routing"
 	btcutil "github.com/btgsuite/btgutil"
-=======
-	"github.com/lightningnetwork/lnd/macaroons"
-	"github.com/lightningnetwork/lnd/routing"
->>>>>>> 73ceb9a0
 )
 
 // Config is the main configuration file for the router RPC server. It contains
