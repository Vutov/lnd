--- conflicted
+++ resolved
@@ -217,16 +217,11 @@
 		// The rest of the items will be populated internally within
 		// the sweeper via the witness generation function.
 		signDesc := &input.SignDescriptor{
-<<<<<<< HEAD
-			Output:   outputInfo,
-			HashType: txscript.SigHashAll | txscript.SigHashForkID,
-=======
 			Output: &wire.TxOut{
 				PkScript: output.PkScript,
 				Value:    int64(output.Value),
 			},
-			HashType: txscript.SigHashAll,
->>>>>>> 73ceb9a0
+			HashType: txscript.SigHashAll | txscript.SigHashForkID,
 		}
 
 		pkScript := output.PkScript
