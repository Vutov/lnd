# Private Altruist Watchtowers

As of v0.7.0, `lnd` supports the ability to run a private, altruist watchtower
as a fully-integrated subsystem of `lnd`. Watchtowers act as a second line of
defense in responding to malicious or accidental breach scenarios in the event
that the client’s node is offline or unable to respond at the time of a breach,
offering greater degree of safety to channel funds.

In contrast to a _reward watchtower_ which demand a portion of the channel funds
as a reward for fulfilling its duty, an _altruist watchtower_ returns all of the
victim’s funds (minus on-chain fees) without taking a cut. Reward watchtowers
will be enabled in a subsequent release, though are still undergoing further
testing and refinement.

In addition, `lnd` can now be configured to operate as a _watchtower client_,
backing up encrypted breach-remedy transactions (aka. justice transactions) to
other altruist watchtowers. The watchtower stores fixed-size, encrypted blobs
and is only able to decrypt and publish the justice transaction after the
offending party has broadcast a revoked commitment state. Client communications
with a watchtower are encrypted and authenticated using ephemeral keypairs,
mitigating the amount of tracking the watchtower can perform on its clients
using long-term identifiers.

Note that we have chosen to deploy a restricted set of features in this release
that can begin to provide meaningful security to `lnd` users. Many more
watchtower-related features are nearly complete or have meaningful progress, and
we will continue to ship them as they receive further testing and become safe to
release.

Note: *For now, watchtowers will only backup the `to_local` and `to_remote` outputs
from revoked commitments; backing up HTLC outputs is slated to be deployed in a
future release, as the protocol can be extended to include the extra signature
data in the encrypted blobs.*

## Configuring a Watchtower

To set up a watchtower, command line users should compile in the optional
`watchtowerrpc` subserver, which will offer the ability to interface with the
tower via gRPC or `lncli`. The release binaries will include the `watchtowerrpc`
subserver by default.

The minimal configuration needed to activate the tower is `watchtower.active=1`.

Retrieving information about your tower’s configurations can be done using
`lncli tower info`:

```
🏔 lncli tower info
{
        "pubkey": "03281d603b2c5e19b8893a484eb938d7377179a9ef1a6bca4c0bcbbfc291657b63",
        "listeners": [
                "[::]:9911"
        ],
        "uris": null,
}
```

The entire set of watchtower configuration options can be found using 
`lnd -h`:

```
watchtower:
      --watchtower.active                                     If the watchtower should be active or not
      --watchtower.towerdir=                                  Directory of the watchtower.db (default: $HOME/.lnd/data/watchtower)
      --watchtower.listen=                                    Add interfaces/ports to listen for peer connections
      --watchtower.externalip=                                Add interfaces/ports where the watchtower can accept peer connections
      --watchtower.readtimeout=                               Duration the watchtower server will wait for messages to be received before hanging up on client connections
      --watchtower.writetimeout=                              Duration the watchtower server will wait for messages to be written before hanging up on client connections
```

### Listening Interfaces

By default, the watchtower will listen on `:9911` which specifies port `9911`
listening on all available interfaces. Users may configure their own listeners
via the `--watchtower.listen=` option. You can verify your configuration by
checking the `"listeners"` field in `lncli tower info`. If you're having trouble
connecting to your watchtower, ensure that `<port>` is open or your proxy is
properly configured to point to an active listener.

### External IP Addresses

Additionally, users can specify their tower’s external IP address(es) using
`watchtower.externalip=`, which will expose the full tower URIs
(pubkey@host:port) over RPC or `lncli tower info`: 

```
        ...
        "uris": [
                "03281d603b2c5e19b8893a484eb938d7377179a9ef1a6bca4c0bcbbfc291657b63@1.2.3.4:9911"
        ]
```

The watchtower's URIs can be given to clients in order to connect and use the
tower with the following command:

```
🏔 lncli wtclient add 03281d603b2c5e19b8893a484eb938d7377179a9ef1a6bca4c0bcbbfc291657b63@1.2.3.4:9911
```

If the watchtower's clients will need remote access, be sure to either:
 - Open port 9911 or a port chosen via `watchtower.listen`.
 - Use a proxy to direct traffic from an open port to the watchtower's listening
   address.

Note: *The watchtower’s public key is distinct from `lnd`’s node public key. For
now this acts as a soft whitelist as it requires clients to know the tower’s
public key in order to use it for backups before more advanced whitelisting
features are implemented. We recommend NOT disclosing this public key openly,
unless you are prepared to open your tower up to the entire Internet.*

### Watchtower Database Directory

The watchtower's database can be moved using the `watchtower.towerdir=`
configuration option. Note that a trailing `/bitcoin/mainnet/watchtower.db`
will be appended to the chosen directory to isolate databases for different
chains, so setting `watchtower.towerdir=/path/to/towerdir` will yield a
watchtower database at `/path/to/towerdir/bitcoin/mainnet/watchtower.db`.

On Linux, for example, the default watchtower database will be located at:

```
/$USER/.lnd/data/watchtower/bitcoin/mainnet/watchtower.db
```

## Configuring a Watchtower Client

In order to set up a watchtower client, you’ll need two things:

1. The watchtower client must be enabled with the `--wtclient.active` flag.

```
🏔 lnd --wtclient.active
```

2. The watchtower URI of an active watchtower.

```
🏔 lncli wtclient add 03281d603b2c5e19b8893a484eb938d7377179a9ef1a6bca4c0bcbbfc291657b63@1.2.3.4:9911
```

Multiple watchtowers can be configured through this method.

### Justice Fee Rates

Users may optionally configure the fee rate of justice transactions by setting
the `wtclient.sweep-fee-rate` option, which accepts values in sat/byte. The
default value is 10 sat/byte, though users may choose to target higher rates to
offer greater priority during fee-spikes. Modifying the `sweep-fee-rate` will
be applied to all new updates after the daemon has been restarted.

### Monitoring

<<<<<<< HEAD
For now, no information regarding the operation of the watchtower client is
exposed over the RPC interface. We are working to expose this information in a
later release, progress on this can be tracked [in this
PR](https://github.com/BTCGPU/lnd/pull/3184). Users will be reliant on
WTCL logs for observing the behavior of the client. We also plan to expand on
the initial feature set by permitting multiple active towers for redundancy, as
well as modifying the chosen set of towers dynamically without restarting the
daemon.
=======
With the addition of the `lncli wtclient` command, users are now able to
interact with the watchtower client directly to obtain/modify information about
the set of registered watchtowers.

As as example, with the `lncli wtclient tower` command, you can obtain the
number of sessions currently negotiated with the watchtower added above and
determine whether it is currently being used for backups through the
`active_session_candidate` value.

```
🏔 lncli wtclient tower 03281d603b2c5e19b8893a484eb938d7377179a9ef1a6bca4c0bcbbfc291657b63
{
	"pubkey": "03281d603b2c5e19b8893a484eb938d7377179a9ef1a6bca4c0bcbbfc291657b63",
	"addresses": [
		"1.2.3.4:9911"
	],
	"active_session_candidate": true,
	"num_sessions": 1,
	"sessions": []
}
```

To obtain information about the watchtower's sessions, users can use the
`--include_sessions` flag.

```
🏔 lncli wtclient tower --include_sessions 03281d603b2c5e19b8893a484eb938d7377179a9ef1a6bca4c0bcbbfc291657b63
{
        "pubkey": "03281d603b2c5e19b8893a484eb938d7377179a9ef1a6bca4c0bcbbfc291657b63",
        "addresses": [
                "1.2.3.4:9911"
        ],
        "active_session_candidate": true,
        "num_sessions": 1,
        "sessions": [
                {
                        "num_backups": 0,
                        "num_pending_backups": 0,
                        "max_backups": 1024,
                        "sweep_sat_per_byte": 10
                }
        ]
}
```

The entire set of watchtower client configuration options can be found with
`lncli wtclient -h`:

```
NAME:
   lncli wtclient - Interact with the watchtower client.

USAGE:
   lncli wtclient command [command options] [arguments...]

COMMANDS:
     add     Register a watchtower to use for future sessions/backups.
     remove  Remove a watchtower to prevent its use for future sessions/backups.
     towers  Display information about all registered watchtowers.
     tower   Display information about a specific registered watchtower.
     stats   Display the session stats of the watchtower client.
     policy  Display the active watchtower client policy configuration.

OPTIONS:
   --help, -h  show help
```
>>>>>>> 73ceb9a0
<|MERGE_RESOLUTION|>--- conflicted
+++ resolved
@@ -150,16 +150,6 @@
 
 ### Monitoring
 
-<<<<<<< HEAD
-For now, no information regarding the operation of the watchtower client is
-exposed over the RPC interface. We are working to expose this information in a
-later release, progress on this can be tracked [in this
-PR](https://github.com/BTCGPU/lnd/pull/3184). Users will be reliant on
-WTCL logs for observing the behavior of the client. We also plan to expand on
-the initial feature set by permitting multiple active towers for redundancy, as
-well as modifying the chosen set of towers dynamically without restarting the
-daemon.
-=======
 With the addition of the `lncli wtclient` command, users are now able to
 interact with the watchtower client directly to obtain/modify information about
 the set of registered watchtowers.
@@ -225,5 +215,4 @@
 
 OPTIONS:
    --help, -h  show help
-```
->>>>>>> 73ceb9a0
+```