package lnwallet

import (
	"bytes"
	"container/list"
	"crypto/sha256"
	"fmt"
	"math"
	"sort"
	"sync"

	"github.com/btgsuite/btgd/blockchain"
	"github.com/btgsuite/btgd/btcec"
	"github.com/btgsuite/btgd/chaincfg/chainhash"
	"github.com/btgsuite/btgd/txscript"
	"github.com/btgsuite/btgd/wire"
	btcutil "github.com/btgsuite/btgutil"
	"github.com/btgsuite/btgutil/txsort"
	"github.com/davecgh/go-spew/spew"

	"github.com/BTCGPU/lnd/chainntnfs"
	"github.com/BTCGPU/lnd/channeldb"
	"github.com/BTCGPU/lnd/input"
	"github.com/BTCGPU/lnd/lnwire"
)

var zeroHash chainhash.Hash

var (
	// ErrChanClosing is returned when a caller attempts to close a channel
	// that has already been closed or is in the process of being closed.
	ErrChanClosing = fmt.Errorf("channel is being closed, operation disallowed")

	// ErrNoWindow is returned when revocation window is exhausted.
	ErrNoWindow = fmt.Errorf("unable to sign new commitment, the current" +
		" revocation window is exhausted")

	// ErrMaxWeightCost is returned when the cost/weight (see segwit)
	// exceeds the widely used maximum allowed policy weight limit. In this
	// case the commitment transaction can't be propagated through the
	// network.
	ErrMaxWeightCost = fmt.Errorf("commitment transaction exceed max " +
		"available cost")

	// ErrMaxHTLCNumber is returned when a proposed HTLC would exceed the
	// maximum number of allowed HTLC's if committed in a state transition
	ErrMaxHTLCNumber = fmt.Errorf("commitment transaction exceed max " +
		"htlc number")

	// ErrMaxPendingAmount is returned when a proposed HTLC would exceed
	// the overall maximum pending value of all HTLCs if committed in a
	// state transition.
	ErrMaxPendingAmount = fmt.Errorf("commitment transaction exceed max" +
		"overall pending htlc value")

	// ErrBelowChanReserve is returned when a proposed HTLC would cause
	// one of the peer's funds to dip below the channel reserve limit.
	ErrBelowChanReserve = fmt.Errorf("commitment transaction dips peer " +
		"below chan reserve")

	// ErrBelowMinHTLC is returned when a proposed HTLC has a value that
	// is below the minimum HTLC value constraint for either us or our
	// peer depending on which flags are set.
	ErrBelowMinHTLC = fmt.Errorf("proposed HTLC value is below minimum " +
		"allowed HTLC value")

	// ErrCannotSyncCommitChains is returned if, upon receiving a ChanSync
	// message, the state machine deems that is unable to properly
	// synchronize states with the remote peer. In this case we should fail
	// the channel, but we won't automatically force close.
	ErrCannotSyncCommitChains = fmt.Errorf("unable to sync commit chains")

	// ErrInvalidLastCommitSecret is returned in the case that the
	// commitment secret sent by the remote party in their
	// ChannelReestablish message doesn't match the last secret we sent.
	ErrInvalidLastCommitSecret = fmt.Errorf("commit secret is incorrect")

	// ErrInvalidLocalUnrevokedCommitPoint is returned in the case that the
	// commitment point sent by the remote party in their
	// ChannelReestablish message doesn't match the last unrevoked commit
	// point they sent us.
	ErrInvalidLocalUnrevokedCommitPoint = fmt.Errorf("unrevoked commit " +
		"point is invalid")

	// ErrCommitSyncRemoteDataLoss is returned in the case that we receive
	// a ChannelReestablish message from the remote that advertises a
	// NextLocalCommitHeight that is lower than what they have already
	// ACKed, or a RemoteCommitTailHeight that is lower than our revoked
	// height. In this case we should force close the channel such that
	// both parties can retrieve their funds.
	ErrCommitSyncRemoteDataLoss = fmt.Errorf("possible remote commitment " +
		"state data loss")
)

// ErrCommitSyncLocalDataLoss is returned in the case that we receive a valid
// commit secret within the ChannelReestablish message from the remote node AND
// they advertise a RemoteCommitTailHeight higher than our current known
// height. This means we have lost some critical data, and must fail the
// channel and MUST NOT force close it. Instead we should wait for the remote
// to force close it, such that we can attempt to sweep our funds. The
// commitment point needed to sweep the remote's force close is encapsuled.
type ErrCommitSyncLocalDataLoss struct {
	// ChannelPoint is the identifier for the channel that experienced data
	// loss.
	ChannelPoint wire.OutPoint

	// CommitPoint is the last unrevoked commit point, sent to us by the
	// remote when we determined we had lost state.
	CommitPoint *btcec.PublicKey
}

// Error returns a string representation of the local data loss error.
func (e *ErrCommitSyncLocalDataLoss) Error() string {
	return fmt.Sprintf("ChannelPoint(%v) with CommitPoint(%x) had "+
		"possible local commitment state data loss", e.ChannelPoint,
		e.CommitPoint.SerializeCompressed())
}

// channelState is an enum like type which represents the current state of a
// particular channel.
// TODO(roasbeef): actually update state
type channelState uint8

const (
	// channelPending indicates this channel is still going through the
	// funding workflow, and isn't yet open.
	channelPending channelState = iota // nolint: unused

	// channelOpen represents an open, active channel capable of
	// sending/receiving HTLCs.
	channelOpen

	// channelClosing represents a channel which is in the process of being
	// closed.
	channelClosing

	// channelClosed represents a channel which has been fully closed. Note
	// that before a channel can be closed, ALL pending HTLCs must be
	// settled/removed.
	channelClosed

	// channelDispute indicates that an un-cooperative closure has been
	// detected within the channel.
	channelDispute

	// channelPendingPayment indicates that there a currently outstanding
	// HTLCs within the channel.
	channelPendingPayment // nolint:unused
)

// PaymentHash represents the sha256 of a random value. This hash is used to
// uniquely track incoming/outgoing payments within this channel, as well as
// payments requested by the wallet/daemon.
type PaymentHash [32]byte

// updateType is the exact type of an entry within the shared HTLC log.
type updateType uint8

const (
	// Add is an update type that adds a new HTLC entry into the log.
	// Either side can add a new pending HTLC by adding a new Add entry
	// into their update log.
	Add updateType = iota

	// Fail is an update type which removes a prior HTLC entry from the
	// log. Adding a Fail entry to ones log will modify the _remote_
	// parties update log once a new commitment view has been evaluated
	// which contains the Fail entry.
	Fail

	// MalformedFail is an update type which removes a prior HTLC entry
	// from the log. Adding a MalformedFail entry to ones log will modify
	// the _remote_ parties update log once a new commitment view has been
	// evaluated which contains the MalformedFail entry. The difference
	// from Fail type lie in the different data we have to store.
	MalformedFail

	// Settle is an update type which settles a prior HTLC crediting the
	// balance of the receiving node. Adding a Settle entry to a log will
	// result in the settle entry being removed on the log as well as the
	// original add entry from the remote party's log after the next state
	// transition.
	Settle

	// FeeUpdate is an update type sent by the channel initiator that
	// updates the fee rate used when signing the commitment transaction.
	FeeUpdate
)

// String returns a human readable string that uniquely identifies the target
// update type.
func (u updateType) String() string {
	switch u {
	case Add:
		return "Add"
	case Fail:
		return "Fail"
	case MalformedFail:
		return "MalformedFail"
	case Settle:
		return "Settle"
	case FeeUpdate:
		return "FeeUpdate"
	default:
		return "<unknown type>"
	}
}

// PaymentDescriptor represents a commitment state update which either adds,
// settles, or removes an HTLC. PaymentDescriptors encapsulate all necessary
// metadata w.r.t to an HTLC, and additional data pairing a settle message to
// the original added HTLC.
//
// TODO(roasbeef): LogEntry interface??
//  * need to separate attrs for cancel/add/settle/feeupdate
type PaymentDescriptor struct {
	// RHash is the payment hash for this HTLC. The HTLC can be settled iff
	// the preimage to this hash is presented.
	RHash PaymentHash

	// RPreimage is the preimage that settles the HTLC pointed to within the
	// log by the ParentIndex.
	RPreimage PaymentHash

	// Timeout is the absolute timeout in blocks, after which this HTLC
	// expires.
	Timeout uint32

	// Amount is the HTLC amount in milli-satoshis.
	Amount lnwire.MilliSatoshi

	// LogIndex is the log entry number that his HTLC update has within the
	// log. Depending on if IsIncoming is true, this is either an entry the
	// remote party added, or one that we added locally.
	LogIndex uint64

	// HtlcIndex is the index within the main update log for this HTLC.
	// Entries within the log of type Add will have this field populated,
	// as other entries will point to the entry via this counter.
	//
	// NOTE: This field will only be populate if EntryType is Add.
	HtlcIndex uint64

	// ParentIndex is the HTLC index of the entry that this update settles or
	// times out.
	//
	// NOTE: This field will only be populate if EntryType is Fail or
	// Settle.
	ParentIndex uint64

	// SourceRef points to an Add update in a forwarding package owned by
	// this channel.
	//
	// NOTE: This field will only be populated if EntryType is Fail or
	// Settle.
	SourceRef *channeldb.AddRef

	// DestRef points to a Fail/Settle update in another link's forwarding
	// package.
	//
	// NOTE: This field will only be populated if EntryType is Fail or
	// Settle, and the forwarded Add successfully included in an outgoing
	// link's commitment txn.
	DestRef *channeldb.SettleFailRef

	// OpenCircuitKey references the incoming Chan/HTLC ID of an Add HTLC
	// packet delivered by the switch.
	//
	// NOTE: This field is only populated for payment descriptors in the
	// *local* update log, and if the Add packet was delivered by the
	// switch.
	OpenCircuitKey *channeldb.CircuitKey

	// ClosedCircuitKey references the incoming Chan/HTLC ID of the Add HTLC
	// that opened the circuit.
	//
	// NOTE: This field is only populated for payment descriptors in the
	// *local* update log, and if settle/fails have a committed circuit in
	// the circuit map.
	ClosedCircuitKey *channeldb.CircuitKey

	// localOutputIndex is the output index of this HTLc output in the
	// commitment transaction of the local node.
	//
	// NOTE: If the output is dust from the PoV of the local commitment
	// chain, then this value will be -1.
	localOutputIndex int32

	// remoteOutputIndex is the output index of this HTLC output in the
	// commitment transaction of the remote node.
	//
	// NOTE: If the output is dust from the PoV of the remote commitment
	// chain, then this value will be -1.
	remoteOutputIndex int32

	// sig is the signature for the second-level HTLC transaction that
	// spends the version of this HTLC on the commitment transaction of the
	// local node. This signature is generated by the remote node and
	// stored by the local node in the case that local node needs to
	// broadcast their commitment transaction.
	sig *btcec.Signature

	// addCommitHeight[Remote|Local] encodes the height of the commitment
	// which included this HTLC on either the remote or local commitment
	// chain. This value is used to determine when an HTLC is fully
	// "locked-in".
	addCommitHeightRemote uint64
	addCommitHeightLocal  uint64

	// removeCommitHeight[Remote|Local] encodes the height of the
	// commitment which removed the parent pointer of this
	// PaymentDescriptor either due to a timeout or a settle. Once both
	// these heights are below the tail of both chains, the log entries can
	// safely be removed.
	removeCommitHeightRemote uint64
	removeCommitHeightLocal  uint64

	// OnionBlob is an opaque blob which is used to complete multi-hop
	// routing.
	//
	// NOTE: Populated only on add payment descriptor entry types.
	OnionBlob []byte

	// ShaOnionBlob is a sha of the onion blob.
	//
	// NOTE: Populated only in payment descriptor with MalformedFail type.
	ShaOnionBlob [sha256.Size]byte

	// FailReason stores the reason why a particular payment was canceled.
	//
	// NOTE: Populate only in fail payment descriptor entry types.
	FailReason []byte

	// FailCode stores the code why a particular payment was canceled.
	//
	// NOTE: Populated only in payment descriptor with MalformedFail type.
	FailCode lnwire.FailCode

	// [our|their|]PkScript are the raw public key scripts that encodes the
	// redemption rules for this particular HTLC. These fields will only be
	// populated iff the EntryType of this PaymentDescriptor is Add.
	// ourPkScript is the ourPkScript from the context of our local
	// commitment chain. theirPkScript is the latest pkScript from the
	// context of the remote commitment chain.
	//
	// NOTE: These values may change within the logs themselves, however,
	// they'll stay consistent within the commitment chain entries
	// themselves.
	ourPkScript        []byte
	ourWitnessScript   []byte
	theirPkScript      []byte
	theirWitnessScript []byte

	// EntryType denotes the exact type of the PaymentDescriptor. In the
	// case of a Timeout, or Settle type, then the Parent field will point
	// into the log to the HTLC being modified.
	EntryType updateType

	// isForwarded denotes if an incoming HTLC has been forwarded to any
	// possible upstream peers in the route.
	isForwarded bool
}

// PayDescsFromRemoteLogUpdates converts a slice of LogUpdates received from the
// remote peer into PaymentDescriptors to inform a link's forwarding decisions.
//
// NOTE: The provided `logUpdates` MUST corresponding exactly to either the Adds
// or SettleFails in this channel's forwarding package at `height`.
func PayDescsFromRemoteLogUpdates(chanID lnwire.ShortChannelID, height uint64,
	logUpdates []channeldb.LogUpdate) ([]*PaymentDescriptor, error) {

	// Allocate enough space to hold all of the payment descriptors we will
	// reconstruct, and also the list of pointers that will be returned to
	// the caller.
	payDescs := make([]PaymentDescriptor, 0, len(logUpdates))
	payDescPtrs := make([]*PaymentDescriptor, 0, len(logUpdates))

	// Iterate over the log updates we loaded from disk, and reconstruct the
	// payment descriptor corresponding to one of the four types of htlcs we
	// can receive from the remote peer. We only repopulate the information
	// necessary to process the packets and, if necessary, forward them to
	// the switch.
	//
	// For each log update, we include either an AddRef or a SettleFailRef
	// so that they can be ACK'd and garbage collected.
	for i, logUpdate := range logUpdates {
		var pd PaymentDescriptor
		switch wireMsg := logUpdate.UpdateMsg.(type) {

		case *lnwire.UpdateAddHTLC:
			pd = PaymentDescriptor{
				RHash:     wireMsg.PaymentHash,
				Timeout:   wireMsg.Expiry,
				Amount:    wireMsg.Amount,
				EntryType: Add,
				HtlcIndex: wireMsg.ID,
				LogIndex:  logUpdate.LogIndex,
				SourceRef: &channeldb.AddRef{
					Height: height,
					Index:  uint16(i),
				},
			}
			pd.OnionBlob = make([]byte, len(wireMsg.OnionBlob))
			copy(pd.OnionBlob[:], wireMsg.OnionBlob[:])

		case *lnwire.UpdateFulfillHTLC:
			pd = PaymentDescriptor{
				RPreimage:   wireMsg.PaymentPreimage,
				ParentIndex: wireMsg.ID,
				EntryType:   Settle,
				DestRef: &channeldb.SettleFailRef{
					Source: chanID,
					Height: height,
					Index:  uint16(i),
				},
			}

		case *lnwire.UpdateFailHTLC:
			pd = PaymentDescriptor{
				ParentIndex: wireMsg.ID,
				EntryType:   Fail,
				FailReason:  wireMsg.Reason[:],
				DestRef: &channeldb.SettleFailRef{
					Source: chanID,
					Height: height,
					Index:  uint16(i),
				},
			}

		case *lnwire.UpdateFailMalformedHTLC:
			pd = PaymentDescriptor{
				ParentIndex:  wireMsg.ID,
				EntryType:    MalformedFail,
				FailCode:     wireMsg.FailureCode,
				ShaOnionBlob: wireMsg.ShaOnionBlob,
				DestRef: &channeldb.SettleFailRef{
					Source: chanID,
					Height: height,
					Index:  uint16(i),
				},
			}

		// NOTE: UpdateFee is not expected since they are not forwarded.
		case *lnwire.UpdateFee:
			return nil, fmt.Errorf("unexpected update fee")

		}

		payDescs = append(payDescs, pd)
		payDescPtrs = append(payDescPtrs, &payDescs[i])
	}

	return payDescPtrs, nil
}

// commitment represents a commitment to a new state within an active channel.
// New commitments can be initiated by either side. Commitments are ordered
// into a commitment chain, with one existing for both parties. Each side can
// independently extend the other side's commitment chain, up to a certain
// "revocation window", which once reached, disallows new commitments until
// the local nodes receives the revocation for the remote node's chain tail.
type commitment struct {
	// height represents the commitment height of this commitment, or the
	// update number of this commitment.
	height uint64

	// isOurs indicates whether this is the local or remote node's version
	// of the commitment.
	isOurs bool

	// [our|their]MessageIndex are indexes into the HTLC log, up to which
	// this commitment transaction includes. These indexes allow both sides
	// to independently, and concurrent send create new commitments. Each
	// new commitment sent to the remote party includes an index in the
	// shared log which details which of their updates we're including in
	// this new commitment.
	ourMessageIndex   uint64
	theirMessageIndex uint64

	// [our|their]HtlcIndex are the current running counters for the HTLC's
	// offered by either party. This value is incremented each time a party
	// offers a new HTLC. The log update methods that consume HTLC's will
	// reference these counters, rather than the running cumulative message
	// counters.
	ourHtlcIndex   uint64
	theirHtlcIndex uint64

	// txn is the commitment transaction generated by including any HTLC
	// updates whose index are below the two indexes listed above. If this
	// commitment is being added to the remote chain, then this txn is
	// their version of the commitment transactions. If the local commit
	// chain is being modified, the opposite is true.
	txn *wire.MsgTx

	// sig is a signature for the above commitment transaction.
	sig []byte

	// [our|their]Balance represents the settled balances at this point
	// within the commitment chain. This balance is computed by properly
	// evaluating all the add/remove/settle log entries before the listed
	// indexes.
	//
	// NOTE: This is the balance *before* subtracting any commitment fee.
	ourBalance   lnwire.MilliSatoshi
	theirBalance lnwire.MilliSatoshi

	// fee is the amount that will be paid as fees for this commitment
	// transaction. The fee is recorded here so that it can be added back
	// and recalculated for each new update to the channel state.
	fee btcutil.Amount

	// feePerKw is the fee per kw used to calculate this commitment
	// transaction's fee.
	feePerKw SatPerKWeight

	// dustLimit is the limit on the commitment transaction such that no
	// output values should be below this amount.
	dustLimit btcutil.Amount

	// outgoingHTLCs is a slice of all the outgoing HTLC's (from our PoV)
	// on this commitment transaction.
	outgoingHTLCs []PaymentDescriptor

	// incomingHTLCs is a slice of all the incoming HTLC's (from our PoV)
	// on this commitment transaction.
	incomingHTLCs []PaymentDescriptor

	// [outgoing|incoming]HTLCIndex is an index that maps an output index
	// on the commitment transaction to the payment descriptor that
	// represents the HTLC output.
	//
	// NOTE: that these fields are only populated if this commitment state
	// belongs to the local node. These maps are used when validating any
	// HTLC signatures which are part of the local commitment state. We use
	// this map in order to locate the details needed to validate an HTLC
	// signature while iterating of the outputs in the local commitment
	// view.
	outgoingHTLCIndex map[int32]*PaymentDescriptor
	incomingHTLCIndex map[int32]*PaymentDescriptor
}

// locateOutputIndex is a small helper function to locate the output index of a
// particular HTLC within the current commitment transaction. The duplicate map
// massed in is to be retained for each output within the commitment
// transition.  This ensures that we don't assign multiple HTLC's to the same
// index within the commitment transaction.
func locateOutputIndex(p *PaymentDescriptor, tx *wire.MsgTx, ourCommit bool,
	dups map[PaymentHash][]int32) (int32, error) {

	// Checks to see if element (e) exists in slice (s).
	contains := func(s []int32, e int32) bool {
		for _, a := range s {
			if a == e {
				return true
			}
		}
		return false
	}

	// If this their commitment transaction, we'll be trying to locate
	// their pkScripts, otherwise we'll be looking for ours. This is
	// required as the commitment states are asymmetric in order to ascribe
	// blame in the case of a contract breach.
	pkScript := p.theirPkScript
	if ourCommit {
		pkScript = p.ourPkScript
	}

	for i, txOut := range tx.TxOut {
		if bytes.Equal(txOut.PkScript, pkScript) &&
			txOut.Value == int64(p.Amount.ToSatoshis()) {

			// If this payment hash and index has already been
			// found, then we'll continue in order to avoid any
			// duplicate indexes.
			if contains(dups[p.RHash], int32(i)) {
				continue
			}

			idx := int32(i)
			dups[p.RHash] = append(dups[p.RHash], idx)
			return idx, nil
		}
	}

	return 0, fmt.Errorf("unable to find htlc: script=%x, value=%v",
		pkScript, p.Amount)
}

// populateHtlcIndexes modifies the set of HTLC's locked-into the target view
// to have full indexing information populated. This information is required as
// we need to keep track of the indexes of each HTLC in order to properly write
// the current state to disk, and also to locate the PaymentDescriptor
// corresponding to HTLC outputs in the commitment transaction.
func (c *commitment) populateHtlcIndexes() error {
	// First, we'll set up some state to allow us to locate the output
	// index of the all the HTLC's within the commitment transaction. We
	// must keep this index so we can validate the HTLC signatures sent to
	// us.
	dups := make(map[PaymentHash][]int32)
	c.outgoingHTLCIndex = make(map[int32]*PaymentDescriptor)
	c.incomingHTLCIndex = make(map[int32]*PaymentDescriptor)

	// populateIndex is a helper function that populates the necessary
	// indexes within the commitment view for a particular HTLC.
	populateIndex := func(htlc *PaymentDescriptor, incoming bool) error {
		isDust := htlcIsDust(incoming, c.isOurs, c.feePerKw,
			htlc.Amount.ToSatoshis(), c.dustLimit)

		var err error
		switch {

		// If this is our commitment transaction, and this is a dust
		// output then we mark it as such using a -1 index.
		case c.isOurs && isDust:
			htlc.localOutputIndex = -1

		// If this is the commitment transaction of the remote party,
		// and this is a dust output then we mark it as such using a -1
		// index.
		case !c.isOurs && isDust:
			htlc.remoteOutputIndex = -1

		// If this is our commitment transaction, then we'll need to
		// locate the output and the index so we can verify an HTLC
		// signatures.
		case c.isOurs:
			htlc.localOutputIndex, err = locateOutputIndex(
				htlc, c.txn, c.isOurs, dups,
			)
			if err != nil {
				return err
			}

			// As this is our commitment transactions, we need to
			// keep track of the locations of each output on the
			// transaction so we can verify any HTLC signatures
			// sent to us after we construct the HTLC view.
			if incoming {
				c.incomingHTLCIndex[htlc.localOutputIndex] = htlc
			} else {
				c.outgoingHTLCIndex[htlc.localOutputIndex] = htlc
			}

		// Otherwise, this is there remote party's commitment
		// transaction and we only need to populate the remote output
		// index within the HTLC index.
		case !c.isOurs:
			htlc.remoteOutputIndex, err = locateOutputIndex(
				htlc, c.txn, c.isOurs, dups,
			)
			if err != nil {
				return err
			}

		default:
			return fmt.Errorf("invalid commitment configuration")
		}

		return nil
	}

	// Finally, we'll need to locate the index within the commitment
	// transaction of all the HTLC outputs. This index will be required
	// later when we write the commitment state to disk, and also when
	// generating signatures for each of the HTLC transactions.
	for i := 0; i < len(c.outgoingHTLCs); i++ {
		htlc := &c.outgoingHTLCs[i]
		if err := populateIndex(htlc, false); err != nil {
			return err
		}
	}
	for i := 0; i < len(c.incomingHTLCs); i++ {
		htlc := &c.incomingHTLCs[i]
		if err := populateIndex(htlc, true); err != nil {
			return err
		}
	}

	return nil
}

// toDiskCommit converts the target commitment into a format suitable to be
// written to disk after an accepted state transition.
func (c *commitment) toDiskCommit(ourCommit bool) *channeldb.ChannelCommitment {
	numHtlcs := len(c.outgoingHTLCs) + len(c.incomingHTLCs)

	commit := &channeldb.ChannelCommitment{
		CommitHeight:    c.height,
		LocalLogIndex:   c.ourMessageIndex,
		LocalHtlcIndex:  c.ourHtlcIndex,
		RemoteLogIndex:  c.theirMessageIndex,
		RemoteHtlcIndex: c.theirHtlcIndex,
		LocalBalance:    c.ourBalance,
		RemoteBalance:   c.theirBalance,
		CommitFee:       c.fee,
		FeePerKw:        btcutil.Amount(c.feePerKw),
		CommitTx:        c.txn,
		CommitSig:       c.sig,
		Htlcs:           make([]channeldb.HTLC, 0, numHtlcs),
	}

	for _, htlc := range c.outgoingHTLCs {
		outputIndex := htlc.localOutputIndex
		if !ourCommit {
			outputIndex = htlc.remoteOutputIndex
		}

		h := channeldb.HTLC{
			RHash:         htlc.RHash,
			Amt:           htlc.Amount,
			RefundTimeout: htlc.Timeout,
			OutputIndex:   outputIndex,
			HtlcIndex:     htlc.HtlcIndex,
			LogIndex:      htlc.LogIndex,
			Incoming:      false,
		}
		h.OnionBlob = make([]byte, len(htlc.OnionBlob))
		copy(h.OnionBlob[:], htlc.OnionBlob)

		if ourCommit && htlc.sig != nil {
			h.Signature = htlc.sig.Serialize()
		}

		commit.Htlcs = append(commit.Htlcs, h)
	}

	for _, htlc := range c.incomingHTLCs {
		outputIndex := htlc.localOutputIndex
		if !ourCommit {
			outputIndex = htlc.remoteOutputIndex
		}

		h := channeldb.HTLC{
			RHash:         htlc.RHash,
			Amt:           htlc.Amount,
			RefundTimeout: htlc.Timeout,
			OutputIndex:   outputIndex,
			HtlcIndex:     htlc.HtlcIndex,
			LogIndex:      htlc.LogIndex,
			Incoming:      true,
		}
		h.OnionBlob = make([]byte, len(htlc.OnionBlob))
		copy(h.OnionBlob[:], htlc.OnionBlob)

		if ourCommit && htlc.sig != nil {
			h.Signature = htlc.sig.Serialize()
		}

		commit.Htlcs = append(commit.Htlcs, h)
	}

	return commit
}

// diskHtlcToPayDesc converts an HTLC previously written to disk within a
// commitment state to the form required to manipulate in memory within the
// commitment struct and updateLog. This function is used when we need to
// restore commitment state written do disk back into memory once we need to
// restart a channel session.
func (lc *LightningChannel) diskHtlcToPayDesc(feeRate SatPerKWeight,
	commitHeight uint64, htlc *channeldb.HTLC, localCommitKeys,
	remoteCommitKeys *CommitmentKeyRing) (PaymentDescriptor, error) {

	// The proper pkScripts for this PaymentDescriptor must be
	// generated so we can easily locate them within the commitment
	// transaction in the future.
	var (
		ourP2WSH, theirP2WSH                 []byte
		ourWitnessScript, theirWitnessScript []byte
		pd                                   PaymentDescriptor
		err                                  error
	)

	// If the either outputs is dust from the local or remote node's
	// perspective, then we don't need to generate the scripts as we only
	// generate them in order to locate the outputs within the commitment
	// transaction. As we'll mark dust with a special output index in the
	// on-disk state snapshot.
	isDustLocal := htlcIsDust(htlc.Incoming, true, feeRate,
		htlc.Amt.ToSatoshis(), lc.channelState.LocalChanCfg.DustLimit)
	if !isDustLocal && localCommitKeys != nil {
		ourP2WSH, ourWitnessScript, err = genHtlcScript(
			htlc.Incoming, true, htlc.RefundTimeout, htlc.RHash,
			localCommitKeys)
		if err != nil {
			return pd, err
		}
	}
	isDustRemote := htlcIsDust(htlc.Incoming, false, feeRate,
		htlc.Amt.ToSatoshis(), lc.channelState.RemoteChanCfg.DustLimit)
	if !isDustRemote && remoteCommitKeys != nil {
		theirP2WSH, theirWitnessScript, err = genHtlcScript(
			htlc.Incoming, false, htlc.RefundTimeout, htlc.RHash,
			remoteCommitKeys)
		if err != nil {
			return pd, err
		}
	}

	// With the scripts reconstructed (depending on if this is our commit
	// vs theirs or a pending commit for the remote party), we can now
	// re-create the original payment descriptor.
	pd = PaymentDescriptor{
		RHash:              htlc.RHash,
		Timeout:            htlc.RefundTimeout,
		Amount:             htlc.Amt,
		EntryType:          Add,
		HtlcIndex:          htlc.HtlcIndex,
		LogIndex:           htlc.LogIndex,
		OnionBlob:          htlc.OnionBlob,
		ourPkScript:        ourP2WSH,
		ourWitnessScript:   ourWitnessScript,
		theirPkScript:      theirP2WSH,
		theirWitnessScript: theirWitnessScript,
	}

	return pd, nil
}

// extractPayDescs will convert all HTLC's present within a disk commit state
// to a set of incoming and outgoing payment descriptors. Once reconstructed,
// these payment descriptors can be re-inserted into the in-memory updateLog
// for each side.
func (lc *LightningChannel) extractPayDescs(commitHeight uint64,
	feeRate SatPerKWeight, htlcs []channeldb.HTLC, localCommitKeys,
	remoteCommitKeys *CommitmentKeyRing) ([]PaymentDescriptor, []PaymentDescriptor, error) {

	var (
		incomingHtlcs []PaymentDescriptor
		outgoingHtlcs []PaymentDescriptor
	)

	// For each included HTLC within this commitment state, we'll convert
	// the disk format into our in memory PaymentDescriptor format,
	// partitioning based on if we offered or received the HTLC.
	for _, htlc := range htlcs {
		// TODO(roasbeef): set isForwarded to false for all? need to
		// persist state w.r.t to if forwarded or not, or can
		// inadvertently trigger replays

		payDesc, err := lc.diskHtlcToPayDesc(
			feeRate, commitHeight, &htlc,
			localCommitKeys, remoteCommitKeys,
		)
		if err != nil {
			return incomingHtlcs, outgoingHtlcs, err
		}

		if htlc.Incoming {
			incomingHtlcs = append(incomingHtlcs, payDesc)
		} else {
			outgoingHtlcs = append(outgoingHtlcs, payDesc)
		}
	}

	return incomingHtlcs, outgoingHtlcs, nil
}

// diskCommitToMemCommit converts the on-disk commitment format to our
// in-memory commitment format which is needed in order to properly resume
// channel operations after a restart.
func (lc *LightningChannel) diskCommitToMemCommit(isLocal bool,
	diskCommit *channeldb.ChannelCommitment, localCommitPoint,
	remoteCommitPoint *btcec.PublicKey) (*commitment, error) {

	// If this commit is tweakless, then it'll affect the way we derive our
	// keys, which will affect the commitment transaction reconstruction.
	// So we'll determine this first, before we do anything else.
	tweaklessCommit := (lc.channelState.ChanType ==
		channeldb.SingleFunderTweakless)

	// First, we'll need to re-derive the commitment key ring for each
	// party used within this particular state. If this is a pending commit
	// (we extended but weren't able to complete the commitment dance
	// before shutdown), then the localCommitPoint won't be set as we
	// haven't yet received a responding commitment from the remote party.
	var localCommitKeys, remoteCommitKeys *CommitmentKeyRing
	if localCommitPoint != nil {
		localCommitKeys = DeriveCommitmentKeys(
			localCommitPoint, true, tweaklessCommit,
			lc.localChanCfg, lc.remoteChanCfg,
		)
	}
	if remoteCommitPoint != nil {
		remoteCommitKeys = DeriveCommitmentKeys(
			remoteCommitPoint, false, tweaklessCommit,
			lc.localChanCfg, lc.remoteChanCfg,
		)
	}

	// With the key rings re-created, we'll now convert all the on-disk
	// HTLC"s into PaymentDescriptor's so we can re-insert them into our
	// update log.
	incomingHtlcs, outgoingHtlcs, err := lc.extractPayDescs(
		diskCommit.CommitHeight, SatPerKWeight(diskCommit.FeePerKw),
		diskCommit.Htlcs, localCommitKeys, remoteCommitKeys,
	)
	if err != nil {
		return nil, err
	}

	// With the necessary items generated, we'll now re-construct the
	// commitment state as it was originally present in memory.
	commit := &commitment{
		height:            diskCommit.CommitHeight,
		isOurs:            isLocal,
		ourBalance:        diskCommit.LocalBalance,
		theirBalance:      diskCommit.RemoteBalance,
		ourMessageIndex:   diskCommit.LocalLogIndex,
		ourHtlcIndex:      diskCommit.LocalHtlcIndex,
		theirMessageIndex: diskCommit.RemoteLogIndex,
		theirHtlcIndex:    diskCommit.RemoteHtlcIndex,
		txn:               diskCommit.CommitTx,
		sig:               diskCommit.CommitSig,
		fee:               diskCommit.CommitFee,
		feePerKw:          SatPerKWeight(diskCommit.FeePerKw),
		incomingHTLCs:     incomingHtlcs,
		outgoingHTLCs:     outgoingHtlcs,
	}
	if isLocal {
		commit.dustLimit = lc.channelState.LocalChanCfg.DustLimit
	} else {
		commit.dustLimit = lc.channelState.RemoteChanCfg.DustLimit
	}

	// Finally, we'll re-populate the HTLC index for this state so we can
	// properly locate each HTLC within the commitment transaction.
	if err := commit.populateHtlcIndexes(); err != nil {
		return nil, err
	}

	return commit, nil
}

// CommitmentKeyRing holds all derived keys needed to construct commitment and
// HTLC transactions. The keys are derived differently depending whether the
// commitment transaction is ours or the remote peer's. Private keys associated
// with each key may belong to the commitment owner or the "other party" which
// is referred to in the field comments, regardless of which is local and which
// is remote.
type CommitmentKeyRing struct {
	// commitPoint is the "per commitment point" used to derive the tweak
	// for each base point.
	CommitPoint *btcec.PublicKey

	// LocalCommitKeyTweak is the tweak used to derive the local public key
	// from the local payment base point or the local private key from the
	// base point secret. This may be included in a SignDescriptor to
	// generate signatures for the local payment key.
	LocalCommitKeyTweak []byte

	// TODO(roasbeef): need delay tweak as well?

	// LocalHtlcKeyTweak is the teak used to derive the local HTLC key from
	// the local HTLC base point. This value is needed in order to
	// derive the final key used within the HTLC scripts in the commitment
	// transaction.
	LocalHtlcKeyTweak []byte

	// LocalHtlcKey is the key that will be used in the "to self" clause of
	// any HTLC scripts within the commitment transaction for this key ring
	// set.
	LocalHtlcKey *btcec.PublicKey

	// RemoteHtlcKey is the key that will be used in clauses within the
	// HTLC script that send money to the remote party.
	RemoteHtlcKey *btcec.PublicKey

	// DelayKey is the commitment transaction owner's key which is included
	// in HTLC success and timeout transaction scripts.
	DelayKey *btcec.PublicKey

	// NoDelayKey is the other party's payment key in the commitment tx.
	// This is the key used to generate the unencumbered output within the
	// commitment transaction.
	NoDelayKey *btcec.PublicKey

	// RevocationKey is the key that can be used by the other party to
	// redeem outputs from a revoked commitment transaction if it were to
	// be published.
	RevocationKey *btcec.PublicKey
}

// DeriveCommitmentKey generates a new commitment key set using the base points
// and commitment point. The keys are derived differently depending whether the
// commitment transaction is ours or the remote peer's.
func DeriveCommitmentKeys(commitPoint *btcec.PublicKey,
	isOurCommit, tweaklessCommit bool,
	localChanCfg, remoteChanCfg *channeldb.ChannelConfig) *CommitmentKeyRing {

	// First, we'll derive all the keys that don't depend on the context of
	// whose commitment transaction this is.
	keyRing := &CommitmentKeyRing{
		CommitPoint: commitPoint,

		LocalCommitKeyTweak: input.SingleTweakBytes(
			commitPoint, localChanCfg.PaymentBasePoint.PubKey,
		),
		LocalHtlcKeyTweak: input.SingleTweakBytes(
			commitPoint, localChanCfg.HtlcBasePoint.PubKey,
		),
		LocalHtlcKey: input.TweakPubKey(
			localChanCfg.HtlcBasePoint.PubKey, commitPoint,
		),
		RemoteHtlcKey: input.TweakPubKey(
			remoteChanCfg.HtlcBasePoint.PubKey, commitPoint,
		),
	}

	// We'll now compute the delay, no delay, and revocation key based on
	// the current commitment point. All keys are tweaked each state in
	// order to ensure the keys from each state are unlinkable. To create
	// the revocation key, we take the opposite party's revocation base
	// point and combine that with the current commitment point.
	var (
		delayBasePoint      *btcec.PublicKey
		noDelayBasePoint    *btcec.PublicKey
		revocationBasePoint *btcec.PublicKey
	)
	if isOurCommit {
		delayBasePoint = localChanCfg.DelayBasePoint.PubKey
		noDelayBasePoint = remoteChanCfg.PaymentBasePoint.PubKey
		revocationBasePoint = remoteChanCfg.RevocationBasePoint.PubKey
	} else {
		delayBasePoint = remoteChanCfg.DelayBasePoint.PubKey
		noDelayBasePoint = localChanCfg.PaymentBasePoint.PubKey
		revocationBasePoint = localChanCfg.RevocationBasePoint.PubKey
	}

	// With the base points assigned, we can now derive the actual keys
	// using the base point, and the current commitment tweak.
	keyRing.DelayKey = input.TweakPubKey(delayBasePoint, commitPoint)
	keyRing.RevocationKey = input.DeriveRevocationPubkey(
		revocationBasePoint, commitPoint,
	)

	// If this commitment should omit the tweak for the remote point, then
	// we'll use that directly, and ignore the commitPoint tweak.
	if tweaklessCommit {
		keyRing.NoDelayKey = noDelayBasePoint
	} else {
		keyRing.NoDelayKey = input.TweakPubKey(
			noDelayBasePoint, commitPoint,
		)
	}

	return keyRing
}

// commitmentChain represents a chain of unrevoked commitments. The tail of the
// chain is the latest fully signed, yet unrevoked commitment. Two chains are
// tracked, one for the local node, and another for the remote node. New
// commitments we create locally extend the remote node's chain, and vice
// versa. Commitment chains are allowed to grow to a bounded length, after
// which the tail needs to be "dropped" before new commitments can be received.
// The tail is "dropped" when the owner of the chain sends a revocation for the
// previous tail.
type commitmentChain struct {
	// commitments is a linked list of commitments to new states. New
	// commitments are added to the end of the chain with increase height.
	// Once a commitment transaction is revoked, the tail is incremented,
	// freeing up the revocation window for new commitments.
	commitments *list.List
}

// newCommitmentChain creates a new commitment chain.
func newCommitmentChain() *commitmentChain {
	return &commitmentChain{
		commitments: list.New(),
	}
}

// addCommitment extends the commitment chain by a single commitment. This
// added commitment represents a state update proposed by either party. Once
// the commitment prior to this commitment is revoked, the commitment becomes
// the new defacto state within the channel.
func (s *commitmentChain) addCommitment(c *commitment) {
	s.commitments.PushBack(c)
}

// advanceTail reduces the length of the commitment chain by one. The tail of
// the chain should be advanced once a revocation for the lowest unrevoked
// commitment in the chain is received.
func (s *commitmentChain) advanceTail() {
	s.commitments.Remove(s.commitments.Front())
}

// tip returns the latest commitment added to the chain.
func (s *commitmentChain) tip() *commitment {
	return s.commitments.Back().Value.(*commitment)
}

// tail returns the lowest unrevoked commitment transaction in the chain.
func (s *commitmentChain) tail() *commitment {
	return s.commitments.Front().Value.(*commitment)
}

// hasUnackedCommitment returns true if the commitment chain has more than one
// entry. The tail of the commitment chain has been ACKed by revoking all prior
// commitments, but any subsequent commitments have not yet been ACKed.
func (s *commitmentChain) hasUnackedCommitment() bool {
	return s.commitments.Front() != s.commitments.Back()
}

// updateLog is an append-only log that stores updates to a node's commitment
// chain. This structure can be seen as the "mempool" within Lightning where
// changes are stored before they're committed to the chain. Once an entry has
// been committed in both the local and remote commitment chain, then it can be
// removed from this log.
//
// TODO(roasbeef): create lightning package, move commitment and update to
// package?
//  * also move state machine, separate from lnwallet package
//  * possible embed updateLog within commitmentChain.
type updateLog struct {
	// logIndex is a monotonically increasing integer that tracks the total
	// number of update entries ever applied to the log. When sending new
	// commitment states, we include all updates up to this index.
	logIndex uint64

	// htlcCounter is a monotonically increasing integer that tracks the
	// total number of offered HTLC's by the owner of this update log. We
	// use a distinct index for this purpose, as update's that remove
	// entries from the log will be indexed using this counter.
	htlcCounter uint64

	// List is the updatelog itself, we embed this value so updateLog has
	// access to all the method of a list.List.
	*list.List

	// updateIndex is an index that maps a particular entries index to the
	// list element within the list.List above.
	updateIndex map[uint64]*list.Element

	// offerIndex is an index that maps the counter for offered HTLC's to
	// their list element within the main list.List.
	htlcIndex map[uint64]*list.Element

	// modifiedHtlcs is a set that keeps track of all the current modified
	// htlcs. A modified HTLC is one that's present in the log, and has as
	// a pending fail or settle that's attempting to consume it.
	modifiedHtlcs map[uint64]struct{}
}

// newUpdateLog creates a new updateLog instance.
func newUpdateLog(logIndex, htlcCounter uint64) *updateLog {
	return &updateLog{
		List:          list.New(),
		updateIndex:   make(map[uint64]*list.Element),
		htlcIndex:     make(map[uint64]*list.Element),
		logIndex:      logIndex,
		htlcCounter:   htlcCounter,
		modifiedHtlcs: make(map[uint64]struct{}),
	}
}

// restoreHtlc will "restore" a prior HTLC to the updateLog. We say restore as
// this method is intended to be used when re-covering a prior commitment
// state. This function differs from appendHtlc in that it won't increment
// either of log's counters. If the HTLC is already present, then it is
// ignored.
func (u *updateLog) restoreHtlc(pd *PaymentDescriptor) {
	if _, ok := u.htlcIndex[pd.HtlcIndex]; ok {
		return
	}

	u.htlcIndex[pd.HtlcIndex] = u.PushBack(pd)
}

// appendUpdate appends a new update to the tip of the updateLog. The entry is
// also added to index accordingly.
func (u *updateLog) appendUpdate(pd *PaymentDescriptor) {
	u.updateIndex[u.logIndex] = u.PushBack(pd)
	u.logIndex++
}

// appendHtlc appends a new HTLC offer to the tip of the update log. The entry
// is also added to the offer index accordingly.
func (u *updateLog) appendHtlc(pd *PaymentDescriptor) {
	u.htlcIndex[u.htlcCounter] = u.PushBack(pd)
	u.htlcCounter++

	u.logIndex++
}

// lookupHtlc attempts to look up an offered HTLC according to its offer
// index. If the entry isn't found, then a nil pointer is returned.
func (u *updateLog) lookupHtlc(i uint64) *PaymentDescriptor {
	htlc, ok := u.htlcIndex[i]
	if !ok {
		return nil
	}

	return htlc.Value.(*PaymentDescriptor)
}

// remove attempts to remove an entry from the update log. If the entry is
// found, then the entry will be removed from the update log and index.
func (u *updateLog) removeUpdate(i uint64) {
	entry := u.updateIndex[i]
	u.Remove(entry)
	delete(u.updateIndex, i)
}

// removeHtlc attempts to remove an HTLC offer form the update log. If the
// entry is found, then the entry will be removed from both the main log and
// the offer index.
func (u *updateLog) removeHtlc(i uint64) {
	entry := u.htlcIndex[i]
	u.Remove(entry)
	delete(u.htlcIndex, i)

	delete(u.modifiedHtlcs, i)
}

// htlcHasModification returns true if the HTLC identified by the passed index
// has a pending modification within the log.
func (u *updateLog) htlcHasModification(i uint64) bool {
	_, o := u.modifiedHtlcs[i]
	return o
}

// markHtlcModified marks an HTLC as modified based on its HTLC index. After a
// call to this method, htlcHasModification will return true until the HTLC is
// removed.
func (u *updateLog) markHtlcModified(i uint64) {
	u.modifiedHtlcs[i] = struct{}{}
}

// compactLogs performs garbage collection within the log removing HTLCs which
// have been removed from the point-of-view of the tail of both chains. The
// entries which timeout/settle HTLCs are also removed.
func compactLogs(ourLog, theirLog *updateLog,
	localChainTail, remoteChainTail uint64) {

	compactLog := func(logA, logB *updateLog) {
		var nextA *list.Element
		for e := logA.Front(); e != nil; e = nextA {
			// Assign next iteration element at top of loop because
			// we may remove the current element from the list,
			// which can change the iterated sequence.
			nextA = e.Next()

			htlc := e.Value.(*PaymentDescriptor)

			// We skip Adds, as they will be removed along with the
			// fail/settles below.
			if htlc.EntryType == Add {
				continue
			}

			// If the HTLC hasn't yet been removed from either
			// chain, the skip it.
			if htlc.removeCommitHeightRemote == 0 ||
				htlc.removeCommitHeightLocal == 0 {
				continue
			}

			// Otherwise if the height of the tail of both chains
			// is at least the height in which the HTLC was
			// removed, then evict the settle/timeout entry along
			// with the original add entry.
			if remoteChainTail >= htlc.removeCommitHeightRemote &&
				localChainTail >= htlc.removeCommitHeightLocal {

				// Fee updates have no parent htlcs, so we only
				// remove the update itself.
				if htlc.EntryType == FeeUpdate {
					logA.removeUpdate(htlc.LogIndex)
					continue
				}

				// The other types (fail/settle) do have a
				// parent HTLC, so we'll remove that HTLC from
				// the other log.
				logA.removeUpdate(htlc.LogIndex)
				logB.removeHtlc(htlc.ParentIndex)
			}

		}
	}

	compactLog(ourLog, theirLog)
	compactLog(theirLog, ourLog)
}

// LightningChannel implements the state machine which corresponds to the
// current commitment protocol wire spec. The state machine implemented allows
// for asynchronous fully desynchronized, batched+pipelined updates to
// commitment transactions allowing for a high degree of non-blocking
// bi-directional payment throughput.
//
// In order to allow updates to be fully non-blocking, either side is able to
// create multiple new commitment states up to a pre-determined window size.
// This window size is encoded within InitialRevocationWindow. Before the start
// of a session, both side should send out revocation messages with nil
// preimages in order to populate their revocation window for the remote party.
//
// The state machine has for main methods:
//  * .SignNextCommitment()
//    * Called one one wishes to sign the next commitment, either initiating a
//      new state update, or responding to a received commitment.
//  * .ReceiveNewCommitment()
//    * Called upon receipt of a new commitment from the remote party. If the
//      new commitment is valid, then a revocation should immediately be
//      generated and sent.
//  * .RevokeCurrentCommitment()
//    * Revokes the current commitment. Should be called directly after
//      receiving a new commitment.
//  * .ReceiveRevocation()
//   * Processes a revocation from the remote party. If successful creates a
//     new defacto broadcastable state.
//
// See the individual comments within the above methods for further details.
type LightningChannel struct {
	// Signer is the main signer instances that will be responsible for
	// signing any HTLC and commitment transaction generated by the state
	// machine.
	Signer input.Signer

	// signDesc is the primary sign descriptor that is capable of signing
	// the commitment transaction that spends the multi-sig output.
	signDesc *input.SignDescriptor

	status channelState

	// ChanPoint is the funding outpoint of this channel.
	ChanPoint *wire.OutPoint

	// sigPool is a pool of workers that are capable of signing and
	// validating signatures in parallel. This is utilized as an
	// optimization to void serially signing or validating the HTLC
	// signatures, of which there may be hundreds.
	sigPool *SigPool

	// Capacity is the total capacity of this channel.
	Capacity btcutil.Amount

	// stateHintObfuscator is a 48-bit state hint that's used to obfuscate
	// the current state number on the commitment transactions.
	stateHintObfuscator [StateHintSize]byte

	// currentHeight is the current height of our local commitment chain.
	// This is also the same as the number of updates to the channel we've
	// accepted.
	currentHeight uint64

	// remoteCommitChain is the remote node's commitment chain. Any new
	// commitments we initiate are added to the tip of this chain.
	remoteCommitChain *commitmentChain

	// localCommitChain is our local commitment chain. Any new commitments
	// received are added to the tip of this chain. The tail (or lowest
	// height) in this chain is our current accepted state, which we are
	// able to broadcast safely.
	localCommitChain *commitmentChain

	channelState *channeldb.OpenChannel

	localChanCfg *channeldb.ChannelConfig

	remoteChanCfg *channeldb.ChannelConfig

	// [local|remote]Log is a (mostly) append-only log storing all the HTLC
	// updates to this channel. The log is walked backwards as HTLC updates
	// are applied in order to re-construct a commitment transaction from a
	// commitment. The log is compacted once a revocation is received.
	localUpdateLog  *updateLog
	remoteUpdateLog *updateLog

	// LocalFundingKey is the public key under control by the wallet that
	// was used for the 2-of-2 funding output which created this channel.
	LocalFundingKey *btcec.PublicKey

	// RemoteFundingKey is the public key for the remote channel counter
	// party  which used for the 2-of-2 funding output which created this
	// channel.
	RemoteFundingKey *btcec.PublicKey

	sync.RWMutex
}

// NewLightningChannel creates a new, active payment channel given an
// implementation of the chain notifier, channel database, and the current
// settled channel state. Throughout state transitions, then channel will
// automatically persist pertinent state to the database in an efficient
// manner.
func NewLightningChannel(signer input.Signer,
	state *channeldb.OpenChannel,
	sigPool *SigPool) (*LightningChannel, error) {

	localCommit := state.LocalCommitment
	remoteCommit := state.RemoteCommitment

	// First, initialize the update logs with their current counter values
	// from the local and remote commitments.
	localUpdateLog := newUpdateLog(
		remoteCommit.LocalLogIndex, remoteCommit.LocalHtlcIndex,
	)
	remoteUpdateLog := newUpdateLog(
		localCommit.RemoteLogIndex, localCommit.RemoteHtlcIndex,
	)

	lc := &LightningChannel{
		Signer:            signer,
		sigPool:           sigPool,
		currentHeight:     localCommit.CommitHeight,
		remoteCommitChain: newCommitmentChain(),
		localCommitChain:  newCommitmentChain(),
		channelState:      state,
		localChanCfg:      &state.LocalChanCfg,
		remoteChanCfg:     &state.RemoteChanCfg,
		localUpdateLog:    localUpdateLog,
		remoteUpdateLog:   remoteUpdateLog,
		ChanPoint:         &state.FundingOutpoint,
		Capacity:          state.Capacity,
		LocalFundingKey:   state.LocalChanCfg.MultiSigKey.PubKey,
		RemoteFundingKey:  state.RemoteChanCfg.MultiSigKey.PubKey,
	}

	// With the main channel struct reconstructed, we'll now restore the
	// commitment state in memory and also the update logs themselves.
	err := lc.restoreCommitState(&localCommit, &remoteCommit)
	if err != nil {
		return nil, err
	}

	// Create the sign descriptor which we'll be using very frequently to
	// request a signature for the 2-of-2 multi-sig from the signer in
	// order to complete channel state transitions.
	if err := lc.createSignDesc(); err != nil {
		return nil, err
	}

	lc.createStateHintObfuscator()

	return lc, nil
}

// createSignDesc derives the SignDescriptor for commitment transactions from
// other fields on the LightningChannel.
func (lc *LightningChannel) createSignDesc() error {
	localKey := lc.localChanCfg.MultiSigKey.PubKey.SerializeCompressed()
	remoteKey := lc.remoteChanCfg.MultiSigKey.PubKey.SerializeCompressed()

	multiSigScript, err := input.GenMultiSigScript(localKey, remoteKey)
	if err != nil {
		return err
	}

	fundingPkScript, err := input.WitnessScriptHash(multiSigScript)
	if err != nil {
		return err
	}
	lc.signDesc = &input.SignDescriptor{
		KeyDesc:       lc.localChanCfg.MultiSigKey,
		WitnessScript: multiSigScript,
		Output: &wire.TxOut{
			PkScript: fundingPkScript,
			Value:    int64(lc.channelState.Capacity),
		},
		HashType:   txscript.SigHashAll | txscript.SigHashForkID,
		InputIndex: 0,
	}

	return nil
}

// createStateHintObfuscator derives and assigns the state hint obfuscator for
// the channel, which is used to encode the commitment height in the sequence
// number of commitment transaction inputs.
func (lc *LightningChannel) createStateHintObfuscator() {
	state := lc.channelState
	if state.IsInitiator {
		lc.stateHintObfuscator = DeriveStateHintObfuscator(
			state.LocalChanCfg.PaymentBasePoint.PubKey,
			state.RemoteChanCfg.PaymentBasePoint.PubKey,
		)
	} else {
		lc.stateHintObfuscator = DeriveStateHintObfuscator(
			state.RemoteChanCfg.PaymentBasePoint.PubKey,
			state.LocalChanCfg.PaymentBasePoint.PubKey,
		)
	}
}

// ResetState resets the state of the channel back to the default state. This
// ensures that any active goroutines which need to act based on on-chain
// events do so properly.
func (lc *LightningChannel) ResetState() {
	lc.Lock()
	lc.status = channelOpen
	lc.Unlock()
}

// logUpdateToPayDesc converts a LogUpdate into a matching PaymentDescriptor
// entry that can be re-inserted into the update log. This method is used when
// we extended a state to the remote party, but the connection was obstructed
// before we could finish the commitment dance. In this case, we need to
// re-insert the original entries back into the update log so we can resume as
// if nothing happened.
func (lc *LightningChannel) logUpdateToPayDesc(logUpdate *channeldb.LogUpdate,
	remoteUpdateLog *updateLog, commitHeight uint64,
	feeRate SatPerKWeight, remoteCommitKeys *CommitmentKeyRing,
	remoteDustLimit btcutil.Amount) (*PaymentDescriptor, error) {

	// Depending on the type of update message we'll map that to a distinct
	// PaymentDescriptor instance.
	var pd *PaymentDescriptor

	switch wireMsg := logUpdate.UpdateMsg.(type) {

	// For offered HTLC's, we'll map that to a PaymentDescriptor with the
	// type Add, ensuring we restore the necessary fields. From the PoV of
	// the commitment chain, this HTLC was included in the remote chain,
	// but not the local chain.
	case *lnwire.UpdateAddHTLC:
		// First, we'll map all the relevant fields in the
		// UpdateAddHTLC message to their corresponding fields in the
		// PaymentDescriptor struct. We also set addCommitHeightRemote
		// as we've included this HTLC in our local commitment chain
		// for the remote party.
		pd = &PaymentDescriptor{
			RHash:                 wireMsg.PaymentHash,
			Timeout:               wireMsg.Expiry,
			Amount:                wireMsg.Amount,
			EntryType:             Add,
			HtlcIndex:             wireMsg.ID,
			LogIndex:              logUpdate.LogIndex,
			addCommitHeightRemote: commitHeight,
		}
		pd.OnionBlob = make([]byte, len(wireMsg.OnionBlob))
		copy(pd.OnionBlob[:], wireMsg.OnionBlob[:])

		isDustRemote := htlcIsDust(false, false, feeRate,
			wireMsg.Amount.ToSatoshis(), remoteDustLimit)
		if !isDustRemote {
			theirP2WSH, theirWitnessScript, err := genHtlcScript(
				false, false, wireMsg.Expiry, wireMsg.PaymentHash,
				remoteCommitKeys,
			)
			if err != nil {
				return nil, err
			}

			pd.theirPkScript = theirP2WSH
			pd.theirWitnessScript = theirWitnessScript
		}

	// For HTLC's we're offered we'll fetch the original offered HTLC
	// from the remote party's update log so we can retrieve the same
	// PaymentDescriptor that SettleHTLC would produce.
	case *lnwire.UpdateFulfillHTLC:
		ogHTLC := remoteUpdateLog.lookupHtlc(wireMsg.ID)

		pd = &PaymentDescriptor{
			Amount:                   ogHTLC.Amount,
			RPreimage:                wireMsg.PaymentPreimage,
			LogIndex:                 logUpdate.LogIndex,
			ParentIndex:              ogHTLC.HtlcIndex,
			EntryType:                Settle,
			removeCommitHeightRemote: commitHeight,
		}

	// If we sent a failure for a prior incoming HTLC, then we'll consult
	// the update log of the remote party so we can retrieve the
	// information of the original HTLC we're failing. We also set the
	// removal height for the remote commitment.
	case *lnwire.UpdateFailHTLC:
		ogHTLC := remoteUpdateLog.lookupHtlc(wireMsg.ID)

		pd = &PaymentDescriptor{
			Amount:                   ogHTLC.Amount,
			RHash:                    ogHTLC.RHash,
			ParentIndex:              ogHTLC.HtlcIndex,
			LogIndex:                 logUpdate.LogIndex,
			EntryType:                Fail,
			FailReason:               wireMsg.Reason[:],
			removeCommitHeightRemote: commitHeight,
		}

	// HTLC fails due to malformed onion blobs are treated the exact same
	// way as regular HTLC fails.
	case *lnwire.UpdateFailMalformedHTLC:
		ogHTLC := remoteUpdateLog.lookupHtlc(wireMsg.ID)
		// TODO(roasbeef): err if nil?

		pd = &PaymentDescriptor{
			Amount:                   ogHTLC.Amount,
			RHash:                    ogHTLC.RHash,
			ParentIndex:              ogHTLC.HtlcIndex,
			LogIndex:                 logUpdate.LogIndex,
			EntryType:                MalformedFail,
			FailCode:                 wireMsg.FailureCode,
			ShaOnionBlob:             wireMsg.ShaOnionBlob,
			removeCommitHeightRemote: commitHeight,
		}

	// For fee updates we'll create a FeeUpdate type to add to the log. We
	// reuse the amount field to hold the fee rate. Since the amount field
	// is denominated in msat we won't lose precision when storing the
	// sat/kw denominated feerate. Note that we set both the add and remove
	// height to the same value, as we consider the fee update locked in by
	// adding and removing it at the same height.
	case *lnwire.UpdateFee:
		pd = &PaymentDescriptor{
			LogIndex: logUpdate.LogIndex,
			Amount: lnwire.NewMSatFromSatoshis(
				btcutil.Amount(wireMsg.FeePerKw),
			),
			EntryType:                FeeUpdate,
			addCommitHeightRemote:    commitHeight,
			removeCommitHeightRemote: commitHeight,
		}
	}

	return pd, nil
}

// restoreCommitState will restore the local commitment chain and updateLog
// state to a consistent in-memory representation of the passed disk commitment.
// This method is to be used upon reconnection to our channel counter party.
// Once the connection has been established, we'll prepare our in memory state
// to re-sync states with the remote party, and also verify/extend new proposed
// commitment states.
func (lc *LightningChannel) restoreCommitState(
	localCommitState, remoteCommitState *channeldb.ChannelCommitment) error {

	// In order to reconstruct the pkScripts on each of the pending HTLC
	// outputs (if any) we'll need to regenerate the current revocation for
	// this current un-revoked state as well as retrieve the current
	// revocation for the remote party.
	ourRevPreImage, err := lc.channelState.RevocationProducer.AtIndex(
		lc.currentHeight,
	)
	if err != nil {
		return err
	}
	localCommitPoint := input.ComputeCommitmentPoint(ourRevPreImage[:])
	remoteCommitPoint := lc.channelState.RemoteCurrentRevocation

	// With the revocation state reconstructed, we can now convert the disk
	// commitment into our in-memory commitment format, inserting it into
	// the local commitment chain.
	localCommit, err := lc.diskCommitToMemCommit(
		true, localCommitState, localCommitPoint,
		remoteCommitPoint,
	)
	if err != nil {
		return err
	}
	lc.localCommitChain.addCommitment(localCommit)

	walletLog.Debugf("ChannelPoint(%v), starting local commitment: %v",
		lc.channelState.FundingOutpoint, newLogClosure(func() string {
			return spew.Sdump(lc.localCommitChain.tail())
		}),
	)

	// We'll also do the same for the remote commitment chain.
	remoteCommit, err := lc.diskCommitToMemCommit(
		false, remoteCommitState, localCommitPoint,
		remoteCommitPoint,
	)
	if err != nil {
		return err
	}
	lc.remoteCommitChain.addCommitment(remoteCommit)

	walletLog.Debugf("ChannelPoint(%v), starting remote commitment: %v",
		lc.channelState.FundingOutpoint, newLogClosure(func() string {
			return spew.Sdump(lc.remoteCommitChain.tail())
		}),
	)

	var (
		pendingRemoteCommit     *commitment
		pendingRemoteCommitDiff *channeldb.CommitDiff
		pendingRemoteKeyChain   *CommitmentKeyRing
	)

	// Next, we'll check to see if we have an un-acked commitment state we
	// extended to the remote party but which was never ACK'd.
	pendingRemoteCommitDiff, err = lc.channelState.RemoteCommitChainTip()
	if err != nil && err != channeldb.ErrNoPendingCommit {
		return err
	}

	if pendingRemoteCommitDiff != nil {
		// If we have a pending remote commitment, then we'll also
		// reconstruct the original commitment for that state,
		// inserting it into the remote party's commitment chain. We
		// don't pass our commit point as we don't have the
		// corresponding state for the local commitment chain.
		pendingCommitPoint := lc.channelState.RemoteNextRevocation
		pendingRemoteCommit, err = lc.diskCommitToMemCommit(
			false, &pendingRemoteCommitDiff.Commitment,
			nil, pendingCommitPoint,
		)
		if err != nil {
			return err
		}
		lc.remoteCommitChain.addCommitment(pendingRemoteCommit)

		walletLog.Debugf("ChannelPoint(%v), pending remote "+
			"commitment: %v", lc.channelState.FundingOutpoint,
			newLogClosure(func() string {
				return spew.Sdump(lc.remoteCommitChain.tip())
			}),
		)

		// We'll also re-create the set of commitment keys needed to
		// fully re-derive the state.
		tweaklessCommit := lc.channelState.ChanType.IsTweakless()
		pendingRemoteKeyChain = DeriveCommitmentKeys(
			pendingCommitPoint, false, tweaklessCommit,
			lc.localChanCfg, lc.remoteChanCfg,
		)
	}

	// Finally, with the commitment states restored, we'll now restore the
	// state logs based on the current local+remote commit, and any pending
	// remote commit that exists.
	err = lc.restoreStateLogs(
		localCommit, remoteCommit, pendingRemoteCommit,
		pendingRemoteCommitDiff, pendingRemoteKeyChain,
	)
	if err != nil {
		return err
	}

	return nil
}

// restoreStateLogs runs through the current locked-in HTLCs from the point of
// view of the channel and insert corresponding log entries (both local and
// remote) for each HTLC read from disk. This method is required to sync the
// in-memory state of the state machine with that read from persistent storage.
func (lc *LightningChannel) restoreStateLogs(
	localCommitment, remoteCommitment, pendingRemoteCommit *commitment,
	pendingRemoteCommitDiff *channeldb.CommitDiff,
	pendingRemoteKeys *CommitmentKeyRing) error {

	// We make a map of incoming HTLCs to the height of the remote
	// commitment they were first added, and outgoing HTLCs to the height
	// of the local commit they were first added. This will be used when we
	// restore the update logs below.
	incomingRemoteAddHeights := make(map[uint64]uint64)
	outgoingLocalAddHeights := make(map[uint64]uint64)

	// We start by setting the height of the incoming HTLCs on the pending
	// remote commitment. We set these heights first since if there are
	// duplicates, these will be overwritten by the lower height of the
	// remoteCommitment below.
	if pendingRemoteCommit != nil {
		for _, r := range pendingRemoteCommit.incomingHTLCs {
			incomingRemoteAddHeights[r.HtlcIndex] =
				pendingRemoteCommit.height
		}
	}

	// Now set the remote commit height of all incoming HTLCs found on the
	// remote commitment.
	for _, r := range remoteCommitment.incomingHTLCs {
		incomingRemoteAddHeights[r.HtlcIndex] = remoteCommitment.height
	}

	// And finally we can do the same for the outgoing HTLCs.
	for _, l := range localCommitment.outgoingHTLCs {
		outgoingLocalAddHeights[l.HtlcIndex] = localCommitment.height
	}

	// For each incoming HTLC within the local commitment, we add it to the
	// remote update log. Since HTLCs are added first to the receiver's
	// commitment, we don't have to restore outgoing HTLCs, as they will be
	// restored from the remote commitment below.
	for i := range localCommitment.incomingHTLCs {
		htlc := localCommitment.incomingHTLCs[i]

		// We'll need to set the add height of the HTLC. Since it is on
		// this local commit, we can use its height as local add
		// height. As remote add height we consult the incoming HTLC
		// map we created earlier. Note that if this HTLC is not in
		// incomingRemoteAddHeights, the remote add height will be set
		// to zero, which indicates that it is not added yet.
		htlc.addCommitHeightLocal = localCommitment.height
		htlc.addCommitHeightRemote = incomingRemoteAddHeights[htlc.HtlcIndex]

		// Restore the htlc back to the remote log.
		lc.remoteUpdateLog.restoreHtlc(&htlc)
	}

	// Similarly, we'll do the same for the outgoing HTLCs within the
	// remote commitment, adding them to the local update log.
	for i := range remoteCommitment.outgoingHTLCs {
		htlc := remoteCommitment.outgoingHTLCs[i]

		// As for the incoming HTLCs, we'll use the current remote
		// commit height as remote add height, and consult the map
		// created above for the local add height.
		htlc.addCommitHeightRemote = remoteCommitment.height
		htlc.addCommitHeightLocal = outgoingLocalAddHeights[htlc.HtlcIndex]

		// Restore the htlc back to the local log.
		lc.localUpdateLog.restoreHtlc(&htlc)
	}

	// If we didn't have a dangling (un-acked) commit for the remote party,
	// then we can exit here.
	if pendingRemoteCommit == nil {
		return nil
	}

	pendingCommit := pendingRemoteCommitDiff.Commitment
	pendingHeight := pendingCommit.CommitHeight

	// If we did have a dangling commit, then we'll examine which updates
	// we included in that state and re-insert them into our update log.
	for _, logUpdate := range pendingRemoteCommitDiff.LogUpdates {
		payDesc, err := lc.logUpdateToPayDesc(
			&logUpdate, lc.remoteUpdateLog, pendingHeight,
			SatPerKWeight(pendingCommit.FeePerKw), pendingRemoteKeys,
			lc.channelState.RemoteChanCfg.DustLimit,
		)
		if err != nil {
			return err
		}

		// Earlier versions did not write the log index to disk for fee
		// updates, so they will be unset. To account for this we set
		// them to to current update log index.
		if payDesc.EntryType == FeeUpdate && payDesc.LogIndex == 0 &&
			lc.localUpdateLog.logIndex > 0 {

			payDesc.LogIndex = lc.localUpdateLog.logIndex
			walletLog.Debugf("Found FeeUpdate on "+
				"pendingRemoteCommitDiff without logIndex, "+
				"using %v", payDesc.LogIndex)
		}

		// At this point the restored update's logIndex must be equal
		// to the update log, otherwise somthing is horribly wrong.
		if payDesc.LogIndex != lc.localUpdateLog.logIndex {
			panic(fmt.Sprintf("log index mismatch: "+
				"%v vs %v", payDesc.LogIndex,
				lc.localUpdateLog.logIndex))
		}

		switch payDesc.EntryType {
		case Add:
			// The HtlcIndex of the added HTLC _must_ be equal to
			// the log's htlcCounter at this point. If it is not we
			// panic to catch this.
			// TODO(halseth): remove when cause of htlc entry bug
			// is found.
			if payDesc.HtlcIndex != lc.localUpdateLog.htlcCounter {
				panic(fmt.Sprintf("htlc index mismatch: "+
					"%v vs %v", payDesc.HtlcIndex,
					lc.localUpdateLog.htlcCounter))
			}

			lc.localUpdateLog.appendHtlc(payDesc)

		case FeeUpdate:
			lc.localUpdateLog.appendUpdate(payDesc)

		default:
			lc.localUpdateLog.appendUpdate(payDesc)

			lc.remoteUpdateLog.markHtlcModified(payDesc.ParentIndex)
		}
	}

	return nil
}

// HtlcRetribution contains all the items necessary to seep a revoked HTLC
// transaction from a revoked commitment transaction broadcast by the remote
// party.
type HtlcRetribution struct {
	// SignDesc is a design descriptor capable of generating the necessary
	// signatures to satisfy the revocation clause of the HTLC's public key
	// script.
	SignDesc input.SignDescriptor

	// OutPoint is the target outpoint of this HTLC pointing to the
	// breached commitment transaction.
	OutPoint wire.OutPoint

	// SecondLevelWitnessScript is the witness script that will be created
	// if the second level HTLC transaction for this output is
	// broadcast/confirmed. We provide this as if the remote party attempts
	// to go to the second level to claim the HTLC then we'll need to
	// update the SignDesc above accordingly to sweep properly.
	SecondLevelWitnessScript []byte

	// IsIncoming is a boolean flag that indicates whether or not this
	// HTLC was accepted from the counterparty. A false value indicates that
	// this HTLC was offered by us. This flag is used determine the exact
	// witness type should be used to sweep the output.
	IsIncoming bool
}

// BreachRetribution contains all the data necessary to bring a channel
// counterparty to justice claiming ALL lingering funds within the channel in
// the scenario that they broadcast a revoked commitment transaction. A
// BreachRetribution is created by the closeObserver if it detects an
// uncooperative close of the channel which uses a revoked commitment
// transaction. The BreachRetribution is then sent over the ContractBreach
// channel in order to allow the subscriber of the channel to dispatch justice.
type BreachRetribution struct {
	// BreachTransaction is the transaction which breached the channel
	// contract by spending from the funding multi-sig with a revoked
	// commitment transaction.
	BreachTransaction *wire.MsgTx

	// BreachHeight records the block height confirming the breach
	// transaction, used as a height hint when registering for
	// confirmations.
	BreachHeight uint32

	// ChainHash is the chain that the contract beach was identified
	// within. This is also the resident chain of the contract (the chain
	// the contract was created on).
	ChainHash chainhash.Hash

	// RevokedStateNum is the revoked state number which was broadcast.
	RevokedStateNum uint64

	// PendingHTLCs is a slice of the HTLCs which were pending at this
	// point within the channel's history transcript.
	PendingHTLCs []channeldb.HTLC

	// LocalOutputSignDesc is a SignDescriptor which is capable of
	// generating the signature necessary to sweep the output within the
	// BreachTransaction that pays directly us.
	//
	// NOTE: A nil value indicates that the local output is considered dust
	// according to the remote party's dust limit.
	LocalOutputSignDesc *input.SignDescriptor

	// LocalOutpoint is the outpoint of the output paying to us (the local
	// party) within the breach transaction.
	LocalOutpoint wire.OutPoint

	// RemoteOutputSignDesc is a SignDescriptor which is capable of
	// generating the signature required to claim the funds as described
	// within the revocation clause of the remote party's commitment
	// output.
	//
	// NOTE: A nil value indicates that the local output is considered dust
	// according to the remote party's dust limit.
	RemoteOutputSignDesc *input.SignDescriptor

	// RemoteOutpoint is the outpoint of the output paying to the remote
	// party within the breach transaction.
	RemoteOutpoint wire.OutPoint

	// HtlcRetributions is a slice of HTLC retributions for each output
	// active HTLC output within the breached commitment transaction.
	HtlcRetributions []HtlcRetribution

	// KeyRing contains the derived public keys used to construct the
	// breaching commitment transaction. This allows downstream clients to
	// have access to the public keys used in the scripts.
	KeyRing *CommitmentKeyRing

	// RemoteDelay specifies the CSV delay applied to to-local scripts on
	// the breaching commitment transaction.
	RemoteDelay uint32
}

// NewBreachRetribution creates a new fully populated BreachRetribution for the
// passed channel, at a particular revoked state number, and one which targets
// the passed commitment transaction.
func NewBreachRetribution(chanState *channeldb.OpenChannel, stateNum uint64,
	breachHeight uint32) (*BreachRetribution, error) {

	// Query the on-disk revocation log for the snapshot which was recorded
	// at this particular state num.
	revokedSnapshot, err := chanState.FindPreviousState(stateNum)
	if err != nil {
		return nil, err
	}

	commitHash := revokedSnapshot.CommitTx.TxHash()

	// With the state number broadcast known, we can now derive/restore the
	// proper revocation preimage necessary to sweep the remote party's
	// output.
	revocationPreimage, err := chanState.RevocationStore.LookUp(stateNum)
	if err != nil {
		return nil, err
	}
	commitmentSecret, commitmentPoint := btcec.PrivKeyFromBytes(
		btcec.S256(), revocationPreimage[:],
	)

	// With the commitment point generated, we can now generate the four
	// keys we'll need to reconstruct the commitment state,
	tweaklessCommit := chanState.ChanType.IsTweakless()
	keyRing := DeriveCommitmentKeys(
		commitmentPoint, false, tweaklessCommit,
		&chanState.LocalChanCfg, &chanState.RemoteChanCfg,
	)

	// Next, reconstruct the scripts as they were present at this state
	// number so we can have the proper witness script to sign and include
	// within the final witness.
	remoteDelay := uint32(chanState.RemoteChanCfg.CsvDelay)
	remotePkScript, err := input.CommitScriptToSelf(
		remoteDelay, keyRing.DelayKey, keyRing.RevocationKey,
	)
	if err != nil {
		return nil, err
	}
	remoteWitnessHash, err := input.WitnessScriptHash(remotePkScript)
	if err != nil {
		return nil, err
	}
	localPkScript, err := input.CommitScriptUnencumbered(keyRing.NoDelayKey)
	if err != nil {
		return nil, err
	}

	// In order to fully populate the breach retribution struct, we'll need
	// to find the exact index of the local+remote commitment outputs.
	localOutpoint := wire.OutPoint{
		Hash: commitHash,
	}
	remoteOutpoint := wire.OutPoint{
		Hash: commitHash,
	}
	for i, txOut := range revokedSnapshot.CommitTx.TxOut {
		switch {
		case bytes.Equal(txOut.PkScript, localPkScript):
			localOutpoint.Index = uint32(i)
		case bytes.Equal(txOut.PkScript, remoteWitnessHash):
			remoteOutpoint.Index = uint32(i)
		}
	}

	// Conditionally instantiate a sign descriptor for each of the
	// commitment outputs. If either is considered dust using the remote
	// party's dust limit, the respective sign descriptor will be nil.
	var (
		localSignDesc  *input.SignDescriptor
		remoteSignDesc *input.SignDescriptor
	)

	// Compute the local and remote balances in satoshis.
	localAmt := revokedSnapshot.LocalBalance.ToSatoshis()
	remoteAmt := revokedSnapshot.RemoteBalance.ToSatoshis()

	// If the local balance exceeds the remote party's dust limit,
	// instantiate the local sign descriptor.
	if localAmt >= chanState.RemoteChanCfg.DustLimit {
		localSignDesc = &input.SignDescriptor{
			SingleTweak:   keyRing.LocalCommitKeyTweak,
			KeyDesc:       chanState.LocalChanCfg.PaymentBasePoint,
			WitnessScript: localPkScript,
			Output: &wire.TxOut{
				PkScript: localPkScript,
				Value:    int64(localAmt),
			},
			HashType: txscript.SigHashAll | txscript.SigHashForkID,
		}

		// If this is a tweakless commitment, then we can safely blank
		// out the SingleTweak value as it isn't needed.
		if tweaklessCommit {
			localSignDesc.SingleTweak = nil
		}
	}

	// Similarly, if the remote balance exceeds the remote party's dust
	// limit, assemble the remote sign descriptor.
	if remoteAmt >= chanState.RemoteChanCfg.DustLimit {
		remoteSignDesc = &input.SignDescriptor{
			KeyDesc:       chanState.LocalChanCfg.RevocationBasePoint,
			DoubleTweak:   commitmentSecret,
			WitnessScript: remotePkScript,
			Output: &wire.TxOut{
				PkScript: remoteWitnessHash,
				Value:    int64(remoteAmt),
			},
			HashType: txscript.SigHashAll | txscript.SigHashForkID,
		}
	}

	// With the commitment outputs located, we'll now generate all the
	// retribution structs for each of the HTLC transactions active on the
	// remote commitment transaction.
	htlcRetributions := make([]HtlcRetribution, 0, len(revokedSnapshot.Htlcs))
	for _, htlc := range revokedSnapshot.Htlcs {
		var (
			htlcWitnessScript []byte
			err               error
		)

		// If the HTLC is dust, then we'll skip it as it doesn't have
		// an output on the commitment transaction.
		if htlcIsDust(
			htlc.Incoming, false,
			SatPerKWeight(revokedSnapshot.FeePerKw),
			htlc.Amt.ToSatoshis(), chanState.RemoteChanCfg.DustLimit,
		) {
			continue
		}

		// We'll generate the original second level witness script now,
		// as we'll need it if we're revoking an HTLC output on the
		// remote commitment transaction, and *they* go to the second
		// level.
		secondLevelWitnessScript, err := input.SecondLevelHtlcScript(
			keyRing.RevocationKey, keyRing.DelayKey, remoteDelay,
		)
		if err != nil {
			return nil, err
		}

		// If this is an incoming HTLC, then this means that they were
		// the sender of the HTLC (relative to us). So we'll
		// re-generate the sender HTLC script.
		if htlc.Incoming {
			htlcWitnessScript, err = input.SenderHTLCScript(
				keyRing.RemoteHtlcKey, keyRing.LocalHtlcKey,
				keyRing.RevocationKey, htlc.RHash[:],
			)
			if err != nil {
				return nil, err
			}

		} else {
			// Otherwise, is this was an outgoing HTLC that we
			// sent, then from the PoV of the remote commitment
			// state, they're the receiver of this HTLC.
			htlcWitnessScript, err = input.ReceiverHTLCScript(
				htlc.RefundTimeout, keyRing.LocalHtlcKey,
				keyRing.RemoteHtlcKey, keyRing.RevocationKey,
				htlc.RHash[:],
			)
			if err != nil {
				return nil, err
			}
		}

		htlcPkScript, err := input.WitnessScriptHash(htlcWitnessScript)
		if err != nil {
			return nil, err
		}

		htlcRetributions = append(htlcRetributions, HtlcRetribution{
			SignDesc: input.SignDescriptor{
				KeyDesc:       chanState.LocalChanCfg.RevocationBasePoint,
				DoubleTweak:   commitmentSecret,
				WitnessScript: htlcWitnessScript,
				Output: &wire.TxOut{
					PkScript: htlcPkScript,
					Value:    int64(htlc.Amt.ToSatoshis()),
				},
				HashType: txscript.SigHashAll | txscript.SigHashForkID,
			},
			OutPoint: wire.OutPoint{
				Hash:  commitHash,
				Index: uint32(htlc.OutputIndex),
			},
			SecondLevelWitnessScript: secondLevelWitnessScript,
			IsIncoming:               htlc.Incoming,
		})
	}

	// Finally, with all the necessary data constructed, we can create the
	// BreachRetribution struct which houses all the data necessary to
	// swiftly bring justice to the cheating remote party.
	return &BreachRetribution{
		ChainHash:            chanState.ChainHash,
		BreachTransaction:    revokedSnapshot.CommitTx,
		BreachHeight:         breachHeight,
		RevokedStateNum:      stateNum,
		PendingHTLCs:         revokedSnapshot.Htlcs,
		LocalOutpoint:        localOutpoint,
		LocalOutputSignDesc:  localSignDesc,
		RemoteOutpoint:       remoteOutpoint,
		RemoteOutputSignDesc: remoteSignDesc,
		HtlcRetributions:     htlcRetributions,
		KeyRing:              keyRing,
		RemoteDelay:          remoteDelay,
	}, nil
}

// htlcTimeoutFee returns the fee in satoshis required for an HTLC timeout
// transaction based on the current fee rate.
func htlcTimeoutFee(feePerKw SatPerKWeight) btcutil.Amount {
	return feePerKw.FeeForWeight(input.HtlcTimeoutWeight)
}

// htlcSuccessFee returns the fee in satoshis required for an HTLC success
// transaction based on the current fee rate.
func htlcSuccessFee(feePerKw SatPerKWeight) btcutil.Amount {
	return feePerKw.FeeForWeight(input.HtlcSuccessWeight)
}

// htlcIsDust determines if an HTLC output is dust or not depending on two
// bits: if the HTLC is incoming and if the HTLC will be placed on our
// commitment transaction, or theirs. These two pieces of information are
// require as we currently used second-level HTLC transactions as off-chain
// covenants. Depending on the two bits, we'll either be using a timeout or
// success transaction which have different weights.
func htlcIsDust(incoming, ourCommit bool, feePerKw SatPerKWeight,
	htlcAmt, dustLimit btcutil.Amount) bool {

	// First we'll determine the fee required for this HTLC based on if this is
	// an incoming HTLC or not, and also on whose commitment transaction it
	// will be placed on.
	var htlcFee btcutil.Amount
	switch {

	// If this is an incoming HTLC on our commitment transaction, then the
	// second-level transaction will be a success transaction.
	case incoming && ourCommit:
		htlcFee = htlcSuccessFee(feePerKw)

	// If this is an incoming HTLC on their commitment transaction, then
	// we'll be using a second-level timeout transaction as they've added
	// this HTLC.
	case incoming && !ourCommit:
		htlcFee = htlcTimeoutFee(feePerKw)

	// If this is an outgoing HTLC on our commitment transaction, then
	// we'll be using a timeout transaction as we're the sender of the
	// HTLC.
	case !incoming && ourCommit:
		htlcFee = htlcTimeoutFee(feePerKw)

	// If this is an outgoing HTLC on their commitment transaction, then
	// we'll be using an HTLC success transaction as they're the receiver
	// of this HTLC.
	case !incoming && !ourCommit:
		htlcFee = htlcSuccessFee(feePerKw)
	}

	return (htlcAmt - htlcFee) < dustLimit
}

// htlcView represents the "active" HTLCs at a particular point within the
// history of the HTLC update log.
type htlcView struct {
	ourUpdates   []*PaymentDescriptor
	theirUpdates []*PaymentDescriptor
	feePerKw     SatPerKWeight
}

// fetchHTLCView returns all the candidate HTLC updates which should be
// considered for inclusion within a commitment based on the passed HTLC log
// indexes.
func (lc *LightningChannel) fetchHTLCView(theirLogIndex, ourLogIndex uint64) *htlcView {
	var ourHTLCs []*PaymentDescriptor
	for e := lc.localUpdateLog.Front(); e != nil; e = e.Next() {
		htlc := e.Value.(*PaymentDescriptor)

		// This HTLC is active from this point-of-view iff the log
		// index of the state update is below the specified index in
		// our update log.
		if htlc.LogIndex < ourLogIndex {
			ourHTLCs = append(ourHTLCs, htlc)
		}
	}

	var theirHTLCs []*PaymentDescriptor
	for e := lc.remoteUpdateLog.Front(); e != nil; e = e.Next() {
		htlc := e.Value.(*PaymentDescriptor)

		// If this is an incoming HTLC, then it is only active from
		// this point-of-view if the index of the HTLC addition in
		// their log is below the specified view index.
		if htlc.LogIndex < theirLogIndex {
			theirHTLCs = append(theirHTLCs, htlc)
		}
	}

	return &htlcView{
		ourUpdates:   ourHTLCs,
		theirUpdates: theirHTLCs,
	}
}

// fetchCommitmentView returns a populated commitment which expresses the state
// of the channel from the point of view of a local or remote chain, evaluating
// the HTLC log up to the passed indexes. This function is used to construct
// both local and remote commitment transactions in order to sign or verify new
// commitment updates. A fully populated commitment is returned which reflects
// the proper balances for both sides at this point in the commitment chain.
func (lc *LightningChannel) fetchCommitmentView(remoteChain bool,
	ourLogIndex, ourHtlcIndex, theirLogIndex, theirHtlcIndex uint64,
	keyRing *CommitmentKeyRing) (*commitment, error) {

	commitChain := lc.localCommitChain
	if remoteChain {
		commitChain = lc.remoteCommitChain
	}

	nextHeight := commitChain.tip().height + 1

	// Run through all the HTLCs that will be covered by this transaction
	// in order to update their commitment addition height, and to adjust
	// the balances on the commitment transaction accordingly.
	htlcView := lc.fetchHTLCView(theirLogIndex, ourLogIndex)
	ourBalance, theirBalance, _, filteredHTLCView := lc.computeView(
		htlcView, remoteChain, true,
	)
	feePerKw := filteredHTLCView.feePerKw

	// Determine how many current HTLCs are over the dust limit, and should
	// be counted for the purpose of fee calculation.
	var dustLimit btcutil.Amount
	if remoteChain {
		dustLimit = lc.remoteChanCfg.DustLimit
	} else {
		dustLimit = lc.localChanCfg.DustLimit
	}

	c := &commitment{
		ourBalance:        ourBalance,
		theirBalance:      theirBalance,
		ourMessageIndex:   ourLogIndex,
		ourHtlcIndex:      ourHtlcIndex,
		theirMessageIndex: theirLogIndex,
		theirHtlcIndex:    theirHtlcIndex,
		height:            nextHeight,
		feePerKw:          feePerKw,
		dustLimit:         dustLimit,
		isOurs:            !remoteChain,
	}

	// Actually generate unsigned commitment transaction for this view.
	if err := lc.createCommitmentTx(c, filteredHTLCView, keyRing); err != nil {
		return nil, err
	}

	// In order to ensure _none_ of the HTLC's associated with this new
	// commitment are mutated, we'll manually copy over each HTLC to its
	// respective slice.
	c.outgoingHTLCs = make([]PaymentDescriptor, len(filteredHTLCView.ourUpdates))
	for i, htlc := range filteredHTLCView.ourUpdates {
		c.outgoingHTLCs[i] = *htlc
	}
	c.incomingHTLCs = make([]PaymentDescriptor, len(filteredHTLCView.theirUpdates))
	for i, htlc := range filteredHTLCView.theirUpdates {
		c.incomingHTLCs[i] = *htlc
	}

	// Finally, we'll populate all the HTLC indexes so we can track the
	// locations of each HTLC in the commitment state.
	if err := c.populateHtlcIndexes(); err != nil {
		return nil, err
	}

	return c, nil
}

func (lc *LightningChannel) fundingTxIn() wire.TxIn {
	return *wire.NewTxIn(&lc.channelState.FundingOutpoint, nil, nil)
}

// createCommitmentTx generates the unsigned commitment transaction for a
// commitment view and assigns to txn field.
func (lc *LightningChannel) createCommitmentTx(c *commitment,
	filteredHTLCView *htlcView, keyRing *CommitmentKeyRing) error {

	ourBalance := c.ourBalance
	theirBalance := c.theirBalance

	numHTLCs := int64(0)
	for _, htlc := range filteredHTLCView.ourUpdates {
		if htlcIsDust(false, c.isOurs, c.feePerKw,
			htlc.Amount.ToSatoshis(), c.dustLimit) {

			continue
		}

		numHTLCs++
	}
	for _, htlc := range filteredHTLCView.theirUpdates {
		if htlcIsDust(true, c.isOurs, c.feePerKw,
			htlc.Amount.ToSatoshis(), c.dustLimit) {

			continue
		}

		numHTLCs++
	}

	// Next, we'll calculate the fee for the commitment transaction based
	// on its total weight. Once we have the total weight, we'll multiply
	// by the current fee-per-kw, then divide by 1000 to get the proper
	// fee.
	totalCommitWeight := input.CommitWeight + (input.HtlcWeight * numHTLCs)

	// With the weight known, we can now calculate the commitment fee,
	// ensuring that we account for any dust outputs trimmed above.
	commitFee := c.feePerKw.FeeForWeight(totalCommitWeight)
	commitFeeMSat := lnwire.NewMSatFromSatoshis(commitFee)

	// Currently, within the protocol, the initiator always pays the fees.
	// So we'll subtract the fee amount from the balance of the current
	// initiator. If the initiator is unable to pay the fee fully, then
	// their entire output is consumed.
	switch {
	case lc.channelState.IsInitiator && commitFee > ourBalance.ToSatoshis():
		ourBalance = 0

	case lc.channelState.IsInitiator:
		ourBalance -= commitFeeMSat

	case !lc.channelState.IsInitiator && commitFee > theirBalance.ToSatoshis():
		theirBalance = 0

	case !lc.channelState.IsInitiator:
		theirBalance -= commitFeeMSat
	}

	var (
		delay                      uint32
		delayBalance, p2wkhBalance btcutil.Amount
	)
	if c.isOurs {
		delay = uint32(lc.localChanCfg.CsvDelay)
		delayBalance = ourBalance.ToSatoshis()
		p2wkhBalance = theirBalance.ToSatoshis()
	} else {
		delay = uint32(lc.remoteChanCfg.CsvDelay)
		delayBalance = theirBalance.ToSatoshis()
		p2wkhBalance = ourBalance.ToSatoshis()
	}

	// Generate a new commitment transaction with all the latest
	// unsettled/un-timed out HTLCs.
	commitTx, err := CreateCommitTx(lc.fundingTxIn(), keyRing, delay,
		delayBalance, p2wkhBalance, c.dustLimit)
	if err != nil {
		return err
	}

	// We'll now add all the HTLC outputs to the commitment transaction.
	// Each output includes an off-chain 2-of-2 covenant clause, so we'll
	// need the objective local/remote keys for this particular commitment
	// as well. For any non-dust HTLCs that are manifested on the commitment
	// transaction, we'll also record its CLTV which is required to sort the
	// commitment transaction below. The slice is initially sized to the
	// number of existing outputs, since any outputs already added are
	// commitment outputs and should correspond to zero values for the
	// purposes of sorting.
	cltvs := make([]uint32, len(commitTx.TxOut))
	for _, htlc := range filteredHTLCView.ourUpdates {
		if htlcIsDust(false, c.isOurs, c.feePerKw,
			htlc.Amount.ToSatoshis(), c.dustLimit) {
			continue
		}

		err := lc.addHTLC(commitTx, c.isOurs, false, htlc, keyRing)
		if err != nil {
			return err
		}
		cltvs = append(cltvs, htlc.Timeout)
	}
	for _, htlc := range filteredHTLCView.theirUpdates {
		if htlcIsDust(true, c.isOurs, c.feePerKw,
			htlc.Amount.ToSatoshis(), c.dustLimit) {
			continue
		}

		err := lc.addHTLC(commitTx, c.isOurs, true, htlc, keyRing)
		if err != nil {
			return err
		}
		cltvs = append(cltvs, htlc.Timeout)
	}

	// Set the state hint of the commitment transaction to facilitate
	// quickly recovering the necessary penalty state in the case of an
	// uncooperative broadcast.
	err = SetStateNumHint(commitTx, c.height, lc.stateHintObfuscator)
	if err != nil {
		return err
	}

	// Sort the transactions according to the agreed upon canonical
	// ordering. This lets us skip sending the entire transaction over,
	// instead we'll just send signatures.
	InPlaceCommitSort(commitTx, cltvs)

	// Next, we'll ensure that we don't accidentally create a commitment
	// transaction which would be invalid by consensus.
	uTx := btcutil.NewTx(commitTx)
	if err := blockchain.CheckTransactionSanity(uTx); err != nil {
		return err
	}

	// Finally, we'll assert that were not attempting to draw more out of
	// the channel that was originally placed within it.
	var totalOut btcutil.Amount
	for _, txOut := range commitTx.TxOut {
		totalOut += btcutil.Amount(txOut.Value)
	}
	if totalOut > lc.channelState.Capacity {
		return fmt.Errorf("height=%v, for ChannelPoint(%v) attempts "+
			"to consume %v while channel capacity is %v",
			c.height, lc.channelState.FundingOutpoint,
			totalOut, lc.channelState.Capacity)
	}

	c.txn = commitTx
	c.fee = commitFee
	c.ourBalance = ourBalance
	c.theirBalance = theirBalance
	return nil
}

// evaluateHTLCView processes all update entries in both HTLC update logs,
// producing a final view which is the result of properly applying all adds,
// settles, timeouts and fee updates found in both logs. The resulting view
// returned reflects the current state of HTLCs within the remote or local
// commitment chain, and the current commitment fee rate.
//
// If mutateState is set to true, then the add height of all added HTLCs
// will be set to nextHeight, and the remove height of all removed HTLCs
// will be set to nextHeight. This should therefore only be set to true
// once for each height, and only in concert with signing a new commitment.
// TODO(halseth): return htlcs to mutate instead of mutating inside
// method.
func (lc *LightningChannel) evaluateHTLCView(view *htlcView, ourBalance,
	theirBalance *lnwire.MilliSatoshi, nextHeight uint64,
	remoteChain, mutateState bool) *htlcView {

	// We initialize the view's fee rate to the fee rate of the unfiltered
	// view. If any fee updates are found when evaluating the view, it will
	// be updated.
	newView := &htlcView{
		feePerKw: view.feePerKw,
	}

	// We use two maps, one for the local log and one for the remote log to
	// keep track of which entries we need to skip when creating the final
	// htlc view. We skip an entry whenever we find a settle or a timeout
	// modifying an entry.
	skipUs := make(map[uint64]struct{})
	skipThem := make(map[uint64]struct{})

	// First we run through non-add entries in both logs, populating the
	// skip sets and mutating the current chain state (crediting balances,
	// etc) to reflect the settle/timeout entry encountered.
	for _, entry := range view.ourUpdates {
		switch entry.EntryType {
		// Skip adds for now. They will be processed below.
		case Add:
			continue

		// Process fee updates, updating the current feePerKw.
		case FeeUpdate:
			processFeeUpdate(
				entry, nextHeight, remoteChain, mutateState,
				newView,
			)
			continue
		}

		// If we're settling an inbound HTLC, and it hasn't been
		// processed yet, then increment our state tracking the total
		// number of satoshis we've received within the channel.
		if mutateState && entry.EntryType == Settle && !remoteChain &&
			entry.removeCommitHeightLocal == 0 {
			lc.channelState.TotalMSatReceived += entry.Amount
		}

		addEntry := lc.remoteUpdateLog.lookupHtlc(entry.ParentIndex)

		// We check if the parent entry is not found at this point. We
		// have seen this happening a few times and panic with some
		// addtitional info to figure out why.
		// TODO(halseth): remove when bug is fixed.
		if addEntry == nil {
			panic(fmt.Sprintf("unable to find parent entry %d "+
				"in remote update log: %v\nUpdatelog: %v",
				entry.ParentIndex, newLogClosure(func() string {
					return spew.Sdump(entry)
				}), newLogClosure(func() string {
					return spew.Sdump(lc.remoteUpdateLog)
				}),
			))
		}

		skipThem[addEntry.HtlcIndex] = struct{}{}
		processRemoveEntry(entry, ourBalance, theirBalance,
			nextHeight, remoteChain, true, mutateState)
	}
	for _, entry := range view.theirUpdates {
		switch entry.EntryType {
		// Skip adds for now. They will be processed below.
		case Add:
			continue

		// Process fee updates, updating the current feePerKw.
		case FeeUpdate:
			processFeeUpdate(
				entry, nextHeight, remoteChain, mutateState,
				newView,
			)
			continue
		}

		// If the remote party is settling one of our outbound HTLC's,
		// and it hasn't been processed, yet, the increment our state
		// tracking the total number of satoshis we've sent within the
		// channel.
		if mutateState && entry.EntryType == Settle && !remoteChain &&
			entry.removeCommitHeightLocal == 0 {
			lc.channelState.TotalMSatSent += entry.Amount
		}

		addEntry := lc.localUpdateLog.lookupHtlc(entry.ParentIndex)

		// We check if the parent entry is not found at this point. We
		// have seen this happening a few times and panic with some
		// addtitional info to figure out why.
		// TODO(halseth): remove when bug is fixed.
		if addEntry == nil {
			panic(fmt.Sprintf("unable to find parent entry %d "+
				"in local update log: %v\nUpdatelog: %v",
				entry.ParentIndex, newLogClosure(func() string {
					return spew.Sdump(entry)
				}), newLogClosure(func() string {
					return spew.Sdump(lc.localUpdateLog)
				}),
			))
		}

		skipUs[addEntry.HtlcIndex] = struct{}{}
		processRemoveEntry(entry, ourBalance, theirBalance,
			nextHeight, remoteChain, false, mutateState)
	}

	// Next we take a second pass through all the log entries, skipping any
	// settled HTLCs, and debiting the chain state balance due to any newly
	// added HTLCs.
	for _, entry := range view.ourUpdates {
		isAdd := entry.EntryType == Add
		if _, ok := skipUs[entry.HtlcIndex]; !isAdd || ok {
			continue
		}

		processAddEntry(entry, ourBalance, theirBalance, nextHeight,
			remoteChain, false, mutateState)
		newView.ourUpdates = append(newView.ourUpdates, entry)
	}
	for _, entry := range view.theirUpdates {
		isAdd := entry.EntryType == Add
		if _, ok := skipThem[entry.HtlcIndex]; !isAdd || ok {
			continue
		}

		processAddEntry(entry, ourBalance, theirBalance, nextHeight,
			remoteChain, true, mutateState)
		newView.theirUpdates = append(newView.theirUpdates, entry)
	}

	return newView
}

// processAddEntry evaluates the effect of an add entry within the HTLC log.
// If the HTLC hasn't yet been committed in either chain, then the height it
// was committed is updated. Keeping track of this inclusion height allows us to
// later compact the log once the change is fully committed in both chains.
func processAddEntry(htlc *PaymentDescriptor, ourBalance, theirBalance *lnwire.MilliSatoshi,
	nextHeight uint64, remoteChain bool, isIncoming, mutateState bool) {

	// If we're evaluating this entry for the remote chain (to create/view
	// a new commitment), then we'll may be updating the height this entry
	// was added to the chain. Otherwise, we may be updating the entry's
	// height w.r.t the local chain.
	var addHeight *uint64
	if remoteChain {
		addHeight = &htlc.addCommitHeightRemote
	} else {
		addHeight = &htlc.addCommitHeightLocal
	}

	if *addHeight != 0 {
		return
	}

	if isIncoming {
		// If this is a new incoming (un-committed) HTLC, then we need
		// to update their balance accordingly by subtracting the
		// amount of the HTLC that are funds pending.
		*theirBalance -= htlc.Amount
	} else {
		// Similarly, we need to debit our balance if this is an out
		// going HTLC to reflect the pending balance.
		*ourBalance -= htlc.Amount
	}

	if mutateState {
		*addHeight = nextHeight
	}
}

// processRemoveEntry processes a log entry which settles or times out a
// previously added HTLC. If the removal entry has already been processed, it
// is skipped.
func processRemoveEntry(htlc *PaymentDescriptor, ourBalance,
	theirBalance *lnwire.MilliSatoshi, nextHeight uint64,
	remoteChain bool, isIncoming, mutateState bool) {

	var removeHeight *uint64
	if remoteChain {
		removeHeight = &htlc.removeCommitHeightRemote
	} else {
		removeHeight = &htlc.removeCommitHeightLocal
	}

	// Ignore any removal entries which have already been processed.
	if *removeHeight != 0 {
		return
	}

	switch {
	// If an incoming HTLC is being settled, then this means that we've
	// received the preimage either from another subsystem, or the
	// upstream peer in the route. Therefore, we increase our balance by
	// the HTLC amount.
	case isIncoming && htlc.EntryType == Settle:
		*ourBalance += htlc.Amount

	// Otherwise, this HTLC is being failed out, therefore the value of the
	// HTLC should return to the remote party.
	case isIncoming && (htlc.EntryType == Fail || htlc.EntryType == MalformedFail):
		*theirBalance += htlc.Amount

	// If an outgoing HTLC is being settled, then this means that the
	// downstream party resented the preimage or learned of it via a
	// downstream peer. In either case, we credit their settled value with
	// the value of the HTLC.
	case !isIncoming && htlc.EntryType == Settle:
		*theirBalance += htlc.Amount

	// Otherwise, one of our outgoing HTLC's has timed out, so the value of
	// the HTLC should be returned to our settled balance.
	case !isIncoming && (htlc.EntryType == Fail || htlc.EntryType == MalformedFail):
		*ourBalance += htlc.Amount
	}

	if mutateState {
		*removeHeight = nextHeight
	}
}

// processFeeUpdate processes a log update that updates the current commitment
// fee.
func processFeeUpdate(feeUpdate *PaymentDescriptor, nextHeight uint64,
	remoteChain bool, mutateState bool, view *htlcView) {

	// Fee updates are applied for all commitments after they are
	// sent/received, so we consider them being added and removed at the
	// same height.
	var addHeight *uint64
	var removeHeight *uint64
	if remoteChain {
		addHeight = &feeUpdate.addCommitHeightRemote
		removeHeight = &feeUpdate.removeCommitHeightRemote
	} else {
		addHeight = &feeUpdate.addCommitHeightLocal
		removeHeight = &feeUpdate.removeCommitHeightLocal
	}

	if *addHeight != 0 {
		return
	}

	// If the update wasn't already locked in, update the current fee rate
	// to reflect this update.
	view.feePerKw = SatPerKWeight(feeUpdate.Amount.ToSatoshis())

	if mutateState {
		*addHeight = nextHeight
		*removeHeight = nextHeight
	}
}

// generateRemoteHtlcSigJobs generates a series of HTLC signature jobs for the
// sig pool, along with a channel that if closed, will cancel any jobs after
// they have been submitted to the sigPool. This method is to be used when
// generating a new commitment for the remote party. The jobs generated by the
// signature can be submitted to the sigPool to generate all the signatures
// asynchronously and in parallel.
func genRemoteHtlcSigJobs(keyRing *CommitmentKeyRing,
	localChanCfg, remoteChanCfg *channeldb.ChannelConfig,
	remoteCommitView *commitment) ([]SignJob, chan struct{}, error) {

	txHash := remoteCommitView.txn.TxHash()
	dustLimit := remoteChanCfg.DustLimit
	feePerKw := remoteCommitView.feePerKw

	// With the keys generated, we'll make a slice with enough capacity to
	// hold potentially all the HTLCs. The actual slice may be a bit
	// smaller (than its total capacity) and some HTLCs may be dust.
	numSigs := (len(remoteCommitView.incomingHTLCs) +
		len(remoteCommitView.outgoingHTLCs))
	sigBatch := make([]SignJob, 0, numSigs)

	var err error
	cancelChan := make(chan struct{})

	// For each outgoing and incoming HTLC, if the HTLC isn't considered a
	// dust output after taking into account second-level HTLC fees, then a
	// sigJob will be generated and appended to the current batch.
	for _, htlc := range remoteCommitView.incomingHTLCs {
		if htlcIsDust(true, false, feePerKw, htlc.Amount.ToSatoshis(),
			dustLimit) {
			continue
		}

		// If the HTLC isn't dust, then we'll create an empty sign job
		// to add to the batch momentarily.
		sigJob := SignJob{}
		sigJob.Cancel = cancelChan
		sigJob.Resp = make(chan SignJobResp, 1)

		// As this is an incoming HTLC and we're sinning the commitment
		// transaction of the remote node, we'll need to generate an
		// HTLC timeout transaction for them. The output of the timeout
		// transaction needs to account for fees, so we'll compute the
		// required fee and output now.
		htlcFee := htlcTimeoutFee(feePerKw)
		outputAmt := htlc.Amount.ToSatoshis() - htlcFee

		// With the fee calculate, we can properly create the HTLC
		// timeout transaction using the HTLC amount minus the fee.
		op := wire.OutPoint{
			Hash:  txHash,
			Index: uint32(htlc.remoteOutputIndex),
		}
		sigJob.Tx, err = createHtlcTimeoutTx(
			op, outputAmt, htlc.Timeout,
			uint32(remoteChanCfg.CsvDelay),
			keyRing.RevocationKey, keyRing.DelayKey,
		)
		if err != nil {
			return nil, nil, err
		}

		// Finally, we'll generate a sign descriptor to generate a
		// signature to give to the remote party for this commitment
		// transaction. Note we use the raw HTLC amount.
		sigJob.SignDesc = input.SignDescriptor{
			KeyDesc:       localChanCfg.HtlcBasePoint,
			SingleTweak:   keyRing.LocalHtlcKeyTweak,
			WitnessScript: htlc.theirWitnessScript,
			Output: &wire.TxOut{
				Value: int64(htlc.Amount.ToSatoshis()),
			},
			HashType:   txscript.SigHashAll | txscript.SigHashForkID,
			SigHashes:  txscript.NewTxSigHashes(sigJob.Tx),
			InputIndex: 0,
		}
		sigJob.OutputIndex = htlc.remoteOutputIndex

		sigBatch = append(sigBatch, sigJob)
	}
	for _, htlc := range remoteCommitView.outgoingHTLCs {
		if htlcIsDust(false, false, feePerKw, htlc.Amount.ToSatoshis(),
			dustLimit) {
			continue
		}

		sigJob := SignJob{}
		sigJob.Cancel = cancelChan
		sigJob.Resp = make(chan SignJobResp, 1)

		// As this is an outgoing HTLC and we're signing the commitment
		// transaction of the remote node, we'll need to generate an
		// HTLC success transaction for them. The output of the timeout
		// transaction needs to account for fees, so we'll compute the
		// required fee and output now.
		htlcFee := htlcSuccessFee(feePerKw)
		outputAmt := htlc.Amount.ToSatoshis() - htlcFee

		// With the proper output amount calculated, we can now
		// generate the success transaction using the remote party's
		// CSV delay.
		op := wire.OutPoint{
			Hash:  txHash,
			Index: uint32(htlc.remoteOutputIndex),
		}
		sigJob.Tx, err = createHtlcSuccessTx(
			op, outputAmt, uint32(remoteChanCfg.CsvDelay),
			keyRing.RevocationKey, keyRing.DelayKey,
		)
		if err != nil {
			return nil, nil, err
		}

		// Finally, we'll generate a sign descriptor to generate a
		// signature to give to the remote party for this commitment
		// transaction. Note we use the raw HTLC amount.
		sigJob.SignDesc = input.SignDescriptor{
			KeyDesc:       localChanCfg.HtlcBasePoint,
			SingleTweak:   keyRing.LocalHtlcKeyTweak,
			WitnessScript: htlc.theirWitnessScript,
			Output: &wire.TxOut{
				Value: int64(htlc.Amount.ToSatoshis()),
			},
			HashType:   txscript.SigHashAll | txscript.SigHashForkID,
			SigHashes:  txscript.NewTxSigHashes(sigJob.Tx),
			InputIndex: 0,
		}
		sigJob.OutputIndex = htlc.remoteOutputIndex

		sigBatch = append(sigBatch, sigJob)
	}

	return sigBatch, cancelChan, nil
}

// createCommitDiff will create a commit diff given a new pending commitment
// for the remote party and the necessary signatures for the remote party to
// validate this new state. This function is called right before sending the
// new commitment to the remote party. The commit diff returned contains all
// information necessary for retransmission.
func (lc *LightningChannel) createCommitDiff(
	newCommit *commitment, commitSig lnwire.Sig,
	htlcSigs []lnwire.Sig) (*channeldb.CommitDiff, error) {

	// First, we need to convert the funding outpoint into the ID that's
	// used on the wire to identify this channel. We'll use this shortly
	// when recording the exact CommitSig message that we'll be sending
	// out.
	chanID := lnwire.NewChanIDFromOutPoint(&lc.channelState.FundingOutpoint)

	var (
		logUpdates        []channeldb.LogUpdate
		ackAddRefs        []channeldb.AddRef
		settleFailRefs    []channeldb.SettleFailRef
		openCircuitKeys   []channeldb.CircuitKey
		closedCircuitKeys []channeldb.CircuitKey
	)

	// We'll now run through our local update log to locate the items which
	// were only just committed within this pending state. This will be the
	// set of items we need to retransmit if we reconnect and find that
	// they didn't process this new state fully.
	for e := lc.localUpdateLog.Front(); e != nil; e = e.Next() {
		pd := e.Value.(*PaymentDescriptor)

		// If this entry wasn't committed at the exact height of this
		// remote commitment, then we'll skip it as it was already
		// lingering in the log.
		if pd.addCommitHeightRemote != newCommit.height &&
			pd.removeCommitHeightRemote != newCommit.height {

			continue
		}

		// Knowing that this update is a part of this new commitment,
		// we'll create a log update and not its index in the log so
		// we can later restore it properly if a restart occurs.
		logUpdate := channeldb.LogUpdate{
			LogIndex: pd.LogIndex,
		}

		// We'll map the type of the PaymentDescriptor to one of the
		// four messages that it corresponds to. With this set of
		// messages obtained, we can simply read from disk and re-send
		// them in the case of a needed channel sync.
		switch pd.EntryType {
		case Add:
			htlc := &lnwire.UpdateAddHTLC{
				ChanID:      chanID,
				ID:          pd.HtlcIndex,
				Amount:      pd.Amount,
				Expiry:      pd.Timeout,
				PaymentHash: pd.RHash,
			}
			copy(htlc.OnionBlob[:], pd.OnionBlob)
			logUpdate.UpdateMsg = htlc

			// Gather any references for circuits opened by this Add
			// HTLC.
			if pd.OpenCircuitKey != nil {
				openCircuitKeys = append(openCircuitKeys,
					*pd.OpenCircuitKey)
			}

			logUpdates = append(logUpdates, logUpdate)

			// Short circuit here since an add should not have any
			// of the references gathered in the case of settles,
			// fails or malformed fails.
			continue

		case Settle:
			logUpdate.UpdateMsg = &lnwire.UpdateFulfillHTLC{
				ChanID:          chanID,
				ID:              pd.ParentIndex,
				PaymentPreimage: pd.RPreimage,
			}

		case Fail:
			logUpdate.UpdateMsg = &lnwire.UpdateFailHTLC{
				ChanID: chanID,
				ID:     pd.ParentIndex,
				Reason: pd.FailReason,
			}

		case MalformedFail:
			logUpdate.UpdateMsg = &lnwire.UpdateFailMalformedHTLC{
				ChanID:       chanID,
				ID:           pd.ParentIndex,
				ShaOnionBlob: pd.ShaOnionBlob,
				FailureCode:  pd.FailCode,
			}

		case FeeUpdate:
			// The Amount field holds the feerate denominated in
			// msat. Since feerates are only denominated in sat/kw,
			// we can convert it without loss of precision.
			logUpdate.UpdateMsg = &lnwire.UpdateFee{
				ChanID:   chanID,
				FeePerKw: uint32(pd.Amount.ToSatoshis()),
			}
		}

		// Gather the fwd pkg references from any settle or fail
		// packets, if they exist.
		if pd.SourceRef != nil {
			ackAddRefs = append(ackAddRefs, *pd.SourceRef)
		}
		if pd.DestRef != nil {
			settleFailRefs = append(settleFailRefs, *pd.DestRef)
		}
		if pd.ClosedCircuitKey != nil {
			closedCircuitKeys = append(closedCircuitKeys,
				*pd.ClosedCircuitKey)
		}

		logUpdates = append(logUpdates, logUpdate)
	}

	// With the set of log updates mapped into wire messages, we'll now
	// convert the in-memory commit into a format suitable for writing to
	// disk.
	diskCommit := newCommit.toDiskCommit(false)

	return &channeldb.CommitDiff{
		Commitment: *diskCommit,
		CommitSig: &lnwire.CommitSig{
			ChanID: lnwire.NewChanIDFromOutPoint(
				&lc.channelState.FundingOutpoint,
			),
			CommitSig: commitSig,
			HtlcSigs:  htlcSigs,
		},
		LogUpdates:        logUpdates,
		OpenedCircuitKeys: openCircuitKeys,
		ClosedCircuitKeys: closedCircuitKeys,
		AddAcks:           ackAddRefs,
		SettleFailAcks:    settleFailRefs,
	}, nil
}

// validateCommitmentSanity is used to validate the current state of the
// commitment transaction in terms of the ChannelConstraints that we and our
// remote peer agreed upon during the funding workflow. The predictAdded
// parameter should be set to a valid PaymentDescriptor if we are validating
// in the state when adding a new HTLC, or nil otherwise.
func (lc *LightningChannel) validateCommitmentSanity(theirLogCounter,
	ourLogCounter uint64, remoteChain bool,
	predictAdded *PaymentDescriptor) error {

	// Fetch all updates not committed.
	view := lc.fetchHTLCView(theirLogCounter, ourLogCounter)

	// If we are checking if we can add a new HTLC, we add this to the
	// update log, in order to validate the sanity of the commitment
	// resulting from _actually adding_ this HTLC to the state.
	if predictAdded != nil {
		// If we are adding an HTLC, this will be an Add to the local
		// update log.
		view.ourUpdates = append(view.ourUpdates, predictAdded)
	}

	commitChain := lc.localCommitChain
	if remoteChain {
		commitChain = lc.remoteCommitChain
	}
	ourInitialBalance := commitChain.tip().ourBalance
	theirInitialBalance := commitChain.tip().theirBalance

	ourBalance, theirBalance, commitWeight, filteredView := lc.computeView(
		view, remoteChain, false,
	)
	feePerKw := filteredView.feePerKw

	// Calculate the commitment fee, and subtract it from the initiator's
	// balance.
	commitFee := feePerKw.FeeForWeight(commitWeight)
	commitFeeMsat := lnwire.NewMSatFromSatoshis(commitFee)
	if lc.channelState.IsInitiator {
		ourBalance -= commitFeeMsat
	} else {
		theirBalance -= commitFeeMsat
	}

	// As a quick sanity check, we'll ensure that if we interpret the
	// balances as signed integers, they haven't dipped down below zero. If
	// they have, then this indicates that a party doesn't have sufficient
	// balance to satisfy the final evaluated HTLC's.
	switch {
	case int64(ourBalance) < 0:
		return ErrBelowChanReserve
	case int64(theirBalance) < 0:
		return ErrBelowChanReserve
	}

	// Ensure that the fee being applied is enough to be relayed across the
	// network in a reasonable time frame.
	if feePerKw < FeePerKwFloor {
		return fmt.Errorf("commitment fee per kw %v below fee floor %v",
			feePerKw, FeePerKwFloor)
	}

	// If the added HTLCs will decrease the balance, make sure they won't
	// dip the local and remote balances below the channel reserves.
	switch {
	case ourBalance < ourInitialBalance &&
		ourBalance < lnwire.NewMSatFromSatoshis(
			lc.localChanCfg.ChanReserve):

		return ErrBelowChanReserve
	case theirBalance < theirInitialBalance &&
		theirBalance < lnwire.NewMSatFromSatoshis(
			lc.remoteChanCfg.ChanReserve):

		return ErrBelowChanReserve
	}

	// validateUpdates take a set of updates, and validates them against
	// the passed channel constraints.
	validateUpdates := func(updates []*PaymentDescriptor,
		constraints *channeldb.ChannelConfig) error {

		// We keep track of the number of HTLCs in flight for the
		// commitment, and the amount in flight.
		var numInFlight uint16
		var amtInFlight lnwire.MilliSatoshi

		// Go through all updates, checking that they don't violate the
		// channel constraints.
		for _, entry := range updates {
			if entry.EntryType == Add {
				// An HTLC is being added, this will add to the
				// number and amount in flight.
				amtInFlight += entry.Amount
				numInFlight++

				// Check that the value of the HTLC they added
				// is above our minimum.
				if entry.Amount < constraints.MinHTLC {
					return ErrBelowMinHTLC
				}
			}
		}

		// Now that we know the total value of added HTLCs, we check
		// that this satisfy the MaxPendingAmont contraint.
		if amtInFlight > constraints.MaxPendingAmount {
			return ErrMaxPendingAmount
		}

		// In this step, we verify that the total number of active
		// HTLCs does not exceed the constraint of the maximum number
		// of HTLCs in flight.
		if numInFlight > constraints.MaxAcceptedHtlcs {
			return ErrMaxHTLCNumber
		}

		return nil
	}

	// First check that the remote updates won't violate it's channel
	// constraints.
	err := validateUpdates(
		filteredView.theirUpdates, lc.remoteChanCfg,
	)
	if err != nil {
		return err
	}

	// Secondly check that our updates won't violate our channel
	// constraints.
	err = validateUpdates(
		filteredView.ourUpdates, lc.localChanCfg,
	)
	if err != nil {
		return err
	}

	return nil
}

// SignNextCommitment signs a new commitment which includes any previous
// unsettled HTLCs, any new HTLCs, and any modifications to prior HTLCs
// committed in previous commitment updates. Signing a new commitment
// decrements the available revocation window by 1. After a successful method
// call, the remote party's commitment chain is extended by a new commitment
// which includes all updates to the HTLC log prior to this method invocation.
// The first return parameter is the signature for the commitment transaction
// itself, while the second parameter is a slice of all HTLC signatures (if
// any). The HTLC signatures are sorted according to the BIP 69 order of the
// HTLC's on the commitment transaction. Finally, the new set of pending HTLCs
// for the remote party's commitment are also returned.
func (lc *LightningChannel) SignNextCommitment() (lnwire.Sig, []lnwire.Sig, []channeldb.HTLC, error) {

	lc.Lock()
	defer lc.Unlock()

	var (
		sig      lnwire.Sig
		htlcSigs []lnwire.Sig
	)

	// If we're awaiting for an ACK to a commitment signature, or if we
	// don't yet have the initial next revocation point of the remote
	// party, then we're unable to create new states. Each time we create a
	// new state, we consume a prior revocation point.
	commitPoint := lc.channelState.RemoteNextRevocation
	if lc.remoteCommitChain.hasUnackedCommitment() || commitPoint == nil {

		return sig, htlcSigs, nil, ErrNoWindow
	}

	// Determine the last update on the remote log that has been locked in.
	remoteACKedIndex := lc.localCommitChain.tail().theirMessageIndex
	remoteHtlcIndex := lc.localCommitChain.tail().theirHtlcIndex

	// Before we extend this new commitment to the remote commitment chain,
	// ensure that we aren't violating any of the constraints the remote
	// party set up when we initially set up the channel. If we are, then
	// we'll abort this state transition.
	err := lc.validateCommitmentSanity(
		remoteACKedIndex, lc.localUpdateLog.logIndex, true, nil,
	)
	if err != nil {
		return sig, htlcSigs, nil, err
	}

	// Grab the next commitment point for the remote party. This will be
	// used within fetchCommitmentView to derive all the keys necessary to
	// construct the commitment state.
	keyRing := DeriveCommitmentKeys(
		commitPoint, false, lc.channelState.ChanType.IsTweakless(),
		lc.localChanCfg, lc.remoteChanCfg,
	)

	// Create a new commitment view which will calculate the evaluated
	// state of the remote node's new commitment including our latest added
	// HTLCs. The view includes the latest balances for both sides on the
	// remote node's chain, and also update the addition height of any new
	// HTLC log entries. When we creating a new remote view, we include
	// _all_ of our changes (pending or committed) but only the remote
	// node's changes up to the last change we've ACK'd.
	newCommitView, err := lc.fetchCommitmentView(
		true, lc.localUpdateLog.logIndex, lc.localUpdateLog.htlcCounter,
		remoteACKedIndex, remoteHtlcIndex, keyRing,
	)
	if err != nil {
		return sig, htlcSigs, nil, err
	}

	walletLog.Tracef("ChannelPoint(%v): extending remote chain to height %v, "+
		"local_log=%v, remote_log=%v",
		lc.channelState.FundingOutpoint, newCommitView.height,
		lc.localUpdateLog.logIndex, remoteACKedIndex)

	walletLog.Tracef("ChannelPoint(%v): remote chain: our_balance=%v, "+
		"their_balance=%v, commit_tx: %v",
		lc.channelState.FundingOutpoint, newCommitView.ourBalance,
		newCommitView.theirBalance,
		newLogClosure(func() string {
			return spew.Sdump(newCommitView.txn)
		}),
	)

	// With the commitment view constructed, if there are any HTLC's, we'll
	// need to generate signatures of each of them for the remote party's
	// commitment state. We do so in two phases: first we generate and
	// submit the set of signature jobs to the worker pool.
	sigBatch, cancelChan, err := genRemoteHtlcSigJobs(keyRing,
		lc.localChanCfg, lc.remoteChanCfg, newCommitView,
	)
	if err != nil {
		return sig, htlcSigs, nil, err
	}
	lc.sigPool.SubmitSignBatch(sigBatch)

	// While the jobs are being carried out, we'll Sign their version of
	// the new commitment transaction while we're waiting for the rest of
	// the HTLC signatures to be processed.
	lc.signDesc.SigHashes = txscript.NewTxSigHashes(newCommitView.txn)
	rawSig, err := lc.Signer.SignOutputRaw(newCommitView.txn, lc.signDesc)
	if err != nil {
		close(cancelChan)
		return sig, htlcSigs, nil, err
	}
	sig, err = lnwire.NewSigFromRawSignature(rawSig)
	if err != nil {
		close(cancelChan)
		return sig, htlcSigs, nil, err
	}

	// We'll need to send over the signatures to the remote party in the
	// order as they appear on the commitment transaction after BIP 69
	// sorting.
	sort.Slice(sigBatch, func(i, j int) bool {
		return sigBatch[i].OutputIndex < sigBatch[j].OutputIndex
	})

	// With the jobs sorted, we'll now iterate through all the responses to
	// gather each of the signatures in order.
	htlcSigs = make([]lnwire.Sig, 0, len(sigBatch))
	for _, htlcSigJob := range sigBatch {
		jobResp := <-htlcSigJob.Resp

		// If an error occurred, then we'll cancel any other active
		// jobs.
		if jobResp.Err != nil {
			close(cancelChan)
			return sig, htlcSigs, nil, err
		}

		htlcSigs = append(htlcSigs, jobResp.Sig)
	}

	// As we're about to proposer a new commitment state for the remote
	// party, we'll write this pending state to disk before we exit, so we
	// can retransmit it if necessary.
	commitDiff, err := lc.createCommitDiff(newCommitView, sig, htlcSigs)
	if err != nil {
		return sig, htlcSigs, nil, err
	}
	err = lc.channelState.AppendRemoteCommitChain(commitDiff)
	if err != nil {
		return sig, htlcSigs, nil, err
	}

	// TODO(roasbeef): check that one eclair bug
	//  * need to retransmit on first state still?
	//  * after initial reconnect

	// Extend the remote commitment chain by one with the addition of our
	// latest commitment update.
	lc.remoteCommitChain.addCommitment(newCommitView)

	return sig, htlcSigs, commitDiff.Commitment.Htlcs, nil
}

// ProcessChanSyncMsg processes a ChannelReestablish message sent by the remote
// connection upon re establishment of our connection with them. This method
// will return a single message if we are currently out of sync, otherwise a
// nil lnwire.Message will be returned. If it is decided that our level of
// de-synchronization is irreconcilable, then an error indicating the issue
// will be returned. In this case that an error is returned, the channel should
// be force closed, as we cannot continue updates.
//
// One of two message sets will be returned:
//
//  * CommitSig+Updates: if we have a pending remote commit which they claim to
//    have not received
//  * RevokeAndAck: if we sent a revocation message that they claim to have
//    not received
//
// If we detect a scenario where we need to send a CommitSig+Updates, this
// method also returns two sets channeldb.CircuitKeys identifying the circuits
// that were opened and closed, respectively, as a result of signing the
// previous commitment txn. This allows the link to clear its mailbox of those
// circuits in case they are still in memory, and ensure the switch's circuit
// map has been updated by deleting the closed circuits.
func (lc *LightningChannel) ProcessChanSyncMsg(
	msg *lnwire.ChannelReestablish) ([]lnwire.Message, []channeldb.CircuitKey,
	[]channeldb.CircuitKey, error) {

	// Now we'll examine the state we have, vs what was contained in the
	// chain sync message. If we're de-synchronized, then we'll send a
	// batch of messages which when applied will kick start the chain
	// resync.
	var (
		updates        []lnwire.Message
		openedCircuits []channeldb.CircuitKey
		closedCircuits []channeldb.CircuitKey
	)

	// If the remote party included the optional fields, then we'll verify
	// their correctness first, as it will influence our decisions below.
	hasRecoveryOptions := msg.LocalUnrevokedCommitPoint != nil
	if hasRecoveryOptions && msg.RemoteCommitTailHeight != 0 {
		// We'll check that they've really sent a valid commit
		// secret from our shachain for our prior height, but only if
		// this isn't the first state.
		heightSecret, err := lc.channelState.RevocationProducer.AtIndex(
			msg.RemoteCommitTailHeight - 1,
		)
		if err != nil {
			return nil, nil, nil, err
		}
		commitSecretCorrect := bytes.Equal(
			heightSecret[:], msg.LastRemoteCommitSecret[:],
		)

		// If the commit secret they sent is incorrect then we'll fail
		// the channel as the remote node has an inconsistent state.
		if !commitSecretCorrect {
			// In this case, we'll return an error to indicate the
			// remote node sent us the wrong values. This will let
			// the caller act accordingly.
			walletLog.Errorf("ChannelPoint(%v), sync failed: "+
				"remote provided invalid commit secret!",
				lc.channelState.FundingOutpoint)
			return nil, nil, nil, ErrInvalidLastCommitSecret
		}
	}

	// If we detect that this is is a restored channel, then we can skip a
	// portion of the verification, as we already know that we're unable to
	// proceed with any updates.
	isRestoredChan := lc.channelState.HasChanStatus(
		channeldb.ChanStatusRestored,
	)

	// Take note of our current commit chain heights before we begin adding
	// more to them.
	var (
		localTailHeight  = lc.localCommitChain.tail().height
		remoteTailHeight = lc.remoteCommitChain.tail().height
		remoteTipHeight  = lc.remoteCommitChain.tip().height
	)

	// We'll now check that their view of our local chain is up-to-date.
	// This means checking that what their view of our local chain tail
	// height is what they believe. Note that the tail and tip height will
	// always be the same for the local chain at this stage, as we won't
	// store any received commitment to disk before it is ACKed.
	switch {

	// If their reported height for our local chain tail is ahead of our
	// view, then we're behind!
	case msg.RemoteCommitTailHeight > localTailHeight || isRestoredChan:
		walletLog.Errorf("ChannelPoint(%v), sync failed with local "+
			"data loss: remote believes our tail height is %v, "+
			"while we have %v!", lc.channelState.FundingOutpoint,
			msg.RemoteCommitTailHeight, localTailHeight)

		if isRestoredChan {
			walletLog.Warnf("ChannelPoint(%v): detected restored "+
				"triggering DLP",
				lc.channelState.FundingOutpoint)
		}

		// We must check that we had recovery options to ensure the
		// commitment secret matched up, and the remote is just not
		// lying about its height.
		if !hasRecoveryOptions {
			// At this point we the remote is either lying about
			// its height, or we are actually behind but the remote
			// doesn't support data loss protection. In either case
			// it is not safe for us to keep using the channel, so
			// we mark it borked and fail the channel.
			walletLog.Errorf("ChannelPoint(%v), sync failed: "+
				"local data loss, but no recovery option.",
				lc.channelState.FundingOutpoint)
			return nil, nil, nil, ErrCannotSyncCommitChains
		}

		// In this case, we've likely lost data and shouldn't proceed
		// with channel updates.
		return nil, nil, nil, &ErrCommitSyncLocalDataLoss{
			ChannelPoint: lc.channelState.FundingOutpoint,
			CommitPoint:  msg.LocalUnrevokedCommitPoint,
		}

	// If the height of our commitment chain reported by the remote party
	// is behind our view of the chain, then they probably lost some state,
	// and we'll force close the channel.
	case msg.RemoteCommitTailHeight+1 < localTailHeight:
		walletLog.Errorf("ChannelPoint(%v), sync failed: remote "+
			"believes our tail height is %v, while we have %v!",
			lc.channelState.FundingOutpoint,
			msg.RemoteCommitTailHeight, localTailHeight)
		return nil, nil, nil, ErrCommitSyncRemoteDataLoss

	// Their view of our commit chain is consistent with our view.
	case msg.RemoteCommitTailHeight == localTailHeight:
		// In sync, don't have to do anything.

	// We owe them a revocation if the tail of our current commitment chain
	// is one greater than what they _think_ our commitment tail is. In
	// this case we'll re-send the last revocation message that we sent.
	// This will be the revocation message for our prior chain tail.
	case msg.RemoteCommitTailHeight+1 == localTailHeight:
		walletLog.Debugf("ChannelPoint(%v), sync: remote believes "+
			"our tail height is %v, while we have %v, we owe "+
			"them a revocation", lc.channelState.FundingOutpoint,
			msg.RemoteCommitTailHeight, localTailHeight)

		revocationMsg, err := lc.generateRevocation(
			localTailHeight - 1,
		)
		if err != nil {
			return nil, nil, nil, err
		}
		updates = append(updates, revocationMsg)

		// Next, as a precaution, we'll check a special edge case. If
		// they initiated a state transition, we sent the revocation,
		// but died before the signature was sent. We re-transmit our
		// revocation, but also initiate a state transition to re-sync
		// them.
		if !lc.FullySynced() {
			commitSig, htlcSigs, _, err := lc.SignNextCommitment()
			switch {

			// If we signed this state, then we'll accumulate
			// another update to send over.
			case err == nil:
				updates = append(updates, &lnwire.CommitSig{
					ChanID: lnwire.NewChanIDFromOutPoint(
						&lc.channelState.FundingOutpoint,
					),
					CommitSig: commitSig,
					HtlcSigs:  htlcSigs,
				})

			// If we get a failure due to not knowing their next
			// point, then this is fine as they'll either send
			// FundingLocked, or revoke their next state to allow
			// us to continue forwards.
			case err == ErrNoWindow:

			// Otherwise, this is an error and we'll treat it as
			// such.
			default:
				return nil, nil, nil, err
			}
		}

	// There should be no other possible states.
	default:
		walletLog.Errorf("ChannelPoint(%v), sync failed: remote "+
			"believes our tail height is %v, while we have %v!",
			lc.channelState.FundingOutpoint,
			msg.RemoteCommitTailHeight, localTailHeight)
		return nil, nil, nil, ErrCannotSyncCommitChains
	}

	// Now check if our view of the remote chain is consistent with what
	// they tell us.
	switch {

	// The remote's view of what their next commit height is 2+ states
	// ahead of us, we most likely lost data, or the remote is trying to
	// trick us. Since we have no way of verifying whether they are lying
	// or not, we will fail the channel, but should not force close it
	// automatically.
	case msg.NextLocalCommitHeight > remoteTipHeight+1:
		walletLog.Errorf("ChannelPoint(%v), sync failed: remote's "+
			"next commit height is %v, while we believe it is %v!",
			lc.channelState.FundingOutpoint,
			msg.NextLocalCommitHeight, remoteTipHeight)

		return nil, nil, nil, ErrCannotSyncCommitChains

	// They are waiting for a state they have already ACKed.
	case msg.NextLocalCommitHeight <= remoteTailHeight:
		walletLog.Errorf("ChannelPoint(%v), sync failed: remote's "+
			"next commit height is %v, while we believe it is %v!",
			lc.channelState.FundingOutpoint,
			msg.NextLocalCommitHeight, remoteTipHeight)

		// They previously ACKed our current tail, and now they are
		// waiting for it. They probably lost state.
		return nil, nil, nil, ErrCommitSyncRemoteDataLoss

	// They have received our latest commitment, life is good.
	case msg.NextLocalCommitHeight == remoteTipHeight+1:

	// We owe them a commitment if the tip of their chain (from our Pov) is
	// equal to what they think their next commit height should be. We'll
	// re-send all the updates necessary to recreate this state, along
	// with the commit sig.
	case msg.NextLocalCommitHeight == remoteTipHeight:
		walletLog.Debugf("ChannelPoint(%v), sync: remote's next "+
			"commit height is %v, while we believe it is %v, we "+
			"owe them a commitment", lc.channelState.FundingOutpoint,
			msg.NextLocalCommitHeight, remoteTipHeight)

		// Grab the current remote chain tip from the database.  This
		// commit diff contains all the information required to re-sync
		// our states.
		commitDiff, err := lc.channelState.RemoteCommitChainTip()
		if err != nil {
			return nil, nil, nil, err
		}

		// Next, we'll need to send over any updates we sent as part of
		// this new proposed commitment state.
		for _, logUpdate := range commitDiff.LogUpdates {
			updates = append(updates, logUpdate.UpdateMsg)
		}

		// With the batch of updates accumulated, we'll now re-send the
		// original CommitSig message required to re-sync their remote
		// commitment chain with our local version of their chain.
		updates = append(updates, commitDiff.CommitSig)

		openedCircuits = commitDiff.OpenedCircuitKeys
		closedCircuits = commitDiff.ClosedCircuitKeys

	// There should be no other possible states as long as the commit chain
	// can have at most two elements. If that's the case, something is
	// wrong.
	default:
		walletLog.Errorf("ChannelPoint(%v), sync failed: remote's "+
			"next commit height is %v, while we believe it is %v!",
			lc.channelState.FundingOutpoint,
			msg.NextLocalCommitHeight, remoteTipHeight)
		return nil, nil, nil, ErrCannotSyncCommitChains
	}

	// If we didn't have recovery options, then the final check cannot be
	// performed, and we'll return early.
	if !hasRecoveryOptions {
		return updates, openedCircuits, closedCircuits, nil
	}

	// At this point we have determined that either the commit heights are
	// in sync, or that we are in a state we can recover from. As a final
	// check, we ensure that the commitment point sent to us by the remote
	// is valid.
	var commitPoint *btcec.PublicKey
	switch {
	// If their height is one beyond what we know their current height to
	// be, then we need to compare their current unrevoked commitment point
	// as that's what they should send.
	case msg.NextLocalCommitHeight == remoteTailHeight+1:
		commitPoint = lc.channelState.RemoteCurrentRevocation

	// Alternatively, if their height is two beyond what we know their best
	// height to be, then they're holding onto two commitments, and the
	// highest unrevoked point is their next revocation.
	//
	// TODO(roasbeef): verify this in the spec...
	case msg.NextLocalCommitHeight == remoteTailHeight+2:
		commitPoint = lc.channelState.RemoteNextRevocation
	}

	// Only if this is a tweakless channel will we attempt to verify the
	// commitment point, as otherwise it has no validity requirements.
	tweakless := lc.channelState.ChanType.IsTweakless()
	if !tweakless && commitPoint != nil &&
		!commitPoint.IsEqual(msg.LocalUnrevokedCommitPoint) {

		walletLog.Errorf("ChannelPoint(%v), sync failed: remote "+
			"sent invalid commit point for height %v!",
			lc.channelState.FundingOutpoint,
			msg.NextLocalCommitHeight)
		return nil, nil, nil, ErrInvalidLocalUnrevokedCommitPoint
	}

	return updates, openedCircuits, closedCircuits, nil
}

// computeView takes the given htlcView, and calculates the balances, filtered
// view (settling unsettled HTLCs), commitment weight and feePerKw, after
// applying the HTLCs to the latest commitment. The returned balances are the
// balances *before* subtracting the commitment fee from the initiator's
// balance.
//
// If the updateState boolean is set true, the add and remove heights of the
// HTLCs will be set to the next commitment height.
func (lc *LightningChannel) computeView(view *htlcView, remoteChain bool,
	updateState bool) (lnwire.MilliSatoshi, lnwire.MilliSatoshi, int64,
	*htlcView) {

	commitChain := lc.localCommitChain
	dustLimit := lc.localChanCfg.DustLimit
	if remoteChain {
		commitChain = lc.remoteCommitChain
		dustLimit = lc.remoteChanCfg.DustLimit
	}

	// Since the fetched htlc view will include all updates added after the
	// last committed state, we start with the balances reflecting that
	// state.
	ourBalance := commitChain.tip().ourBalance
	theirBalance := commitChain.tip().theirBalance

	// Add the fee from the previous commitment state back to the
	// initiator's balance, so that the fee can be recalculated and
	// re-applied in case fee estimation parameters have changed or the
	// number of outstanding HTLCs has changed.
	if lc.channelState.IsInitiator {
		ourBalance += lnwire.NewMSatFromSatoshis(
			commitChain.tip().fee)
	} else if !lc.channelState.IsInitiator {
		theirBalance += lnwire.NewMSatFromSatoshis(
			commitChain.tip().fee)
	}
	nextHeight := commitChain.tip().height + 1

	// Initiate feePerKw to the last committed fee for this chain as we'll
	// need this to determine which HTLCs are dust, and also the final fee
	// rate.
	view.feePerKw = commitChain.tip().feePerKw

	// We evaluate the view at this stage, meaning settled and failed HTLCs
	// will remove their corresponding added HTLCs.  The resulting filtered
	// view will only have Add entries left, making it easy to compare the
	// channel constraints to the final commitment state. If any fee
	// updates are found in the logs, the commitment fee rate should be
	// changed, so we'll also set the feePerKw to this new value.
	filteredHTLCView := lc.evaluateHTLCView(view, &ourBalance,
		&theirBalance, nextHeight, remoteChain, updateState)
	feePerKw := filteredHTLCView.feePerKw

	// Now go through all HTLCs at this stage, to calculate the total
	// weight, needed to calculate the transaction fee.
	var totalHtlcWeight int64
	for _, htlc := range filteredHTLCView.ourUpdates {
		if htlcIsDust(remoteChain, !remoteChain, feePerKw,
			htlc.Amount.ToSatoshis(), dustLimit) {
			continue
		}

		totalHtlcWeight += input.HtlcWeight
	}
	for _, htlc := range filteredHTLCView.theirUpdates {
		if htlcIsDust(!remoteChain, !remoteChain, feePerKw,
			htlc.Amount.ToSatoshis(), dustLimit) {
			continue
		}

		totalHtlcWeight += input.HtlcWeight
	}

	totalCommitWeight := input.CommitWeight + totalHtlcWeight
	return ourBalance, theirBalance, totalCommitWeight, filteredHTLCView
}

// genHtlcSigValidationJobs generates a series of signatures verification jobs
// meant to verify all the signatures for HTLC's attached to a newly created
// commitment state. The jobs generated are fully populated, and can be sent
// directly into the pool of workers.
func genHtlcSigValidationJobs(localCommitmentView *commitment,
	keyRing *CommitmentKeyRing, htlcSigs []lnwire.Sig,
	localChanCfg, remoteChanCfg *channeldb.ChannelConfig) ([]VerifyJob, error) {

	txHash := localCommitmentView.txn.TxHash()
	feePerKw := localCommitmentView.feePerKw

	// With the required state generated, we'll create a slice with large
	// enough capacity to hold verification jobs for all HTLC's in this
	// view. In the case that we have some dust outputs, then the actual
	// length will be smaller than the total capacity.
	numHtlcs := (len(localCommitmentView.incomingHTLCs) +
		len(localCommitmentView.outgoingHTLCs))
	verifyJobs := make([]VerifyJob, 0, numHtlcs)

	// We'll iterate through each output in the commitment transaction,
	// populating the sigHash closure function if it's detected to be an
	// HLTC output. Given the sighash, and the signing key, we'll be able
	// to validate each signature within the worker pool.
	i := 0
	for index := range localCommitmentView.txn.TxOut {
		var (
			htlcIndex uint64
			sigHash   func() ([]byte, error)
			sig       *btcec.Signature
			err       error
		)

		outputIndex := int32(index)
		switch {

		// If this output index is found within the incoming HTLC
		// index, then this means that we need to generate an HTLC
		// success transaction in order to validate the signature.
		case localCommitmentView.incomingHTLCIndex[outputIndex] != nil:
			htlc := localCommitmentView.incomingHTLCIndex[outputIndex]

			htlcIndex = htlc.HtlcIndex

			sigHash = func() ([]byte, error) {
				op := wire.OutPoint{
					Hash:  txHash,
					Index: uint32(htlc.localOutputIndex),
				}

				htlcFee := htlcSuccessFee(feePerKw)
				outputAmt := htlc.Amount.ToSatoshis() - htlcFee

				successTx, err := createHtlcSuccessTx(op,
					outputAmt, uint32(localChanCfg.CsvDelay),
					keyRing.RevocationKey, keyRing.DelayKey)
				if err != nil {
					return nil, err
				}

				hashCache := txscript.NewTxSigHashes(successTx)
				sigHash, err := txscript.CalcWitnessSigHash(
					htlc.ourWitnessScript, hashCache,
					txscript.SigHashAll|txscript.SigHashForkID, successTx, 0,
					int64(htlc.Amount.ToSatoshis()),
				)
				if err != nil {
					return nil, err
				}

				return sigHash, nil
			}

			// Make sure there are more signatures left.
			if i >= len(htlcSigs) {
				return nil, fmt.Errorf("not enough HTLC " +
					"signatures.")
			}

			// With the sighash generated, we'll also store the
			// signature so it can be written to disk if this state
			// is valid.
			sig, err = htlcSigs[i].ToSignature()
			if err != nil {
				return nil, err
			}
			htlc.sig = sig

		// Otherwise, if this is an outgoing HTLC, then we'll need to
		// generate a timeout transaction so we can verify the
		// signature presented.
		case localCommitmentView.outgoingHTLCIndex[outputIndex] != nil:
			htlc := localCommitmentView.outgoingHTLCIndex[outputIndex]

			htlcIndex = htlc.HtlcIndex

			sigHash = func() ([]byte, error) {
				op := wire.OutPoint{
					Hash:  txHash,
					Index: uint32(htlc.localOutputIndex),
				}

				htlcFee := htlcTimeoutFee(feePerKw)
				outputAmt := htlc.Amount.ToSatoshis() - htlcFee

				timeoutTx, err := createHtlcTimeoutTx(op,
					outputAmt, htlc.Timeout,
					uint32(localChanCfg.CsvDelay),
					keyRing.RevocationKey, keyRing.DelayKey,
				)
				if err != nil {
					return nil, err
				}

				hashCache := txscript.NewTxSigHashes(timeoutTx)
				sigHash, err := txscript.CalcWitnessSigHash(
					htlc.ourWitnessScript, hashCache,
					txscript.SigHashAll|txscript.SigHashForkID, timeoutTx, 0,
					int64(htlc.Amount.ToSatoshis()),
				)
				if err != nil {
					return nil, err
				}

				return sigHash, nil
			}

			// Make sure there are more signatures left.
			if i >= len(htlcSigs) {
				return nil, fmt.Errorf("not enough HTLC " +
					"signatures.")
			}

			// With the sighash generated, we'll also store the
			// signature so it can be written to disk if this state
			// is valid.
			sig, err = htlcSigs[i].ToSignature()
			if err != nil {
				return nil, err
			}
			htlc.sig = sig

		default:
			continue
		}

		verifyJobs = append(verifyJobs, VerifyJob{
			HtlcIndex: htlcIndex,
			PubKey:    keyRing.RemoteHtlcKey,
			Sig:       sig,
			SigHash:   sigHash,
		})

		i++
	}

	// If we received a number of HTLC signatures that doesn't match our
	// commitment, we'll return an error now.
	if len(htlcSigs) != i {
		return nil, fmt.Errorf("number of htlc sig mismatch. "+
			"Expected %v sigs, got %v", i, len(htlcSigs))
	}

	return verifyJobs, nil
}

// InvalidCommitSigError is a struct that implements the error interface to
// report a failure to validate a commitment signature for a remote peer.
// We'll use the items in this struct to generate a rich error message for the
// remote peer when we receive an invalid signature from it. Doing so can
// greatly aide in debugging cross implementation issues.
type InvalidCommitSigError struct {
	commitHeight uint64

	commitSig []byte

	sigHash []byte

	commitTx []byte
}

// Error returns a detailed error string including the exact transaction that
// caused an invalid commitment signature.
func (i *InvalidCommitSigError) Error() string {
	return fmt.Sprintf("rejected commitment: commit_height=%v, "+
		"invalid_commit_sig=%x, commit_tx=%x, sig_hash=%x", i.commitHeight,
		i.commitSig[:], i.commitTx, i.sigHash[:])
}

// A compile time flag to ensure that InvalidCommitSigError implements the
// error interface.
var _ error = (*InvalidCommitSigError)(nil)

// InvalidHtlcSigError is a struct that implements the error interface to
// report a failure to validate an htlc signature from a remote peer. We'll use
// the items in this struct to generate a rich error message for the remote
// peer when we receive an invalid signature from it. Doing so can greatly aide
// in debugging across implementation issues.
type InvalidHtlcSigError struct {
	commitHeight uint64

	htlcSig []byte

	htlcIndex uint64

	sigHash []byte

	commitTx []byte
}

// Error returns a detailed error string including the exact transaction that
// caused an invalid htlc signature.
func (i *InvalidHtlcSigError) Error() string {
	return fmt.Sprintf("rejected commitment: commit_height=%v, "+
		"invalid_htlc_sig=%x, commit_tx=%x, sig_hash=%x", i.commitHeight,
		i.htlcSig, i.commitTx, i.sigHash[:])
}

// A compile time flag to ensure that InvalidCommitSigError implements the
// error interface.
var _ error = (*InvalidCommitSigError)(nil)

// ReceiveNewCommitment process a signature for a new commitment state sent by
// the remote party. This method should be called in response to the
// remote party initiating a new change, or when the remote party sends a
// signature fully accepting a new state we've initiated. If we are able to
// successfully validate the signature, then the generated commitment is added
// to our local commitment chain. Once we send a revocation for our prior
// state, then this newly added commitment becomes our current accepted channel
// state.
func (lc *LightningChannel) ReceiveNewCommitment(commitSig lnwire.Sig,
	htlcSigs []lnwire.Sig) error {

	lc.Lock()
	defer lc.Unlock()

	// Determine the last update on the local log that has been locked in.
	localACKedIndex := lc.remoteCommitChain.tail().ourMessageIndex
	localHtlcIndex := lc.remoteCommitChain.tail().ourHtlcIndex

	// Ensure that this new local update from the remote node respects all
	// the constraints we specified during initial channel setup. If not,
	// then we'll abort the channel as they've violated our constraints.
	err := lc.validateCommitmentSanity(
		lc.remoteUpdateLog.logIndex, localACKedIndex, false, nil,
	)
	if err != nil {
		return err
	}

	// We're receiving a new commitment which attempts to extend our local
	// commitment chain height by one, so fetch the proper commitment point
	// as this will be needed to derive the keys required to construct the
	// commitment.
	nextHeight := lc.currentHeight + 1
	commitSecret, err := lc.channelState.RevocationProducer.AtIndex(nextHeight)
	if err != nil {
		return err
	}
	commitPoint := input.ComputeCommitmentPoint(commitSecret[:])
	keyRing := DeriveCommitmentKeys(
		commitPoint, true, lc.channelState.ChanType.IsTweakless(),
		lc.localChanCfg, lc.remoteChanCfg,
	)

	// With the current commitment point re-calculated, construct the new
	// commitment view which includes all the entries (pending or committed)
	// we know of in the remote node's HTLC log, but only our local changes
	// up to the last change the remote node has ACK'd.
	localCommitmentView, err := lc.fetchCommitmentView(
		false, localACKedIndex, localHtlcIndex,
		lc.remoteUpdateLog.logIndex, lc.remoteUpdateLog.htlcCounter,
		keyRing,
	)
	if err != nil {
		return err
	}

	walletLog.Tracef("ChannelPoint(%v): extending local chain to height %v, "+
		"local_log=%v, remote_log=%v",
		lc.channelState.FundingOutpoint, localCommitmentView.height,
		localACKedIndex, lc.remoteUpdateLog.logIndex)

	walletLog.Tracef("ChannelPoint(%v): local chain: our_balance=%v, "+
		"their_balance=%v, commit_tx: %v", lc.channelState.FundingOutpoint,
		localCommitmentView.ourBalance, localCommitmentView.theirBalance,
		newLogClosure(func() string {
			return spew.Sdump(localCommitmentView.txn)
		}),
	)

	// Construct the sighash of the commitment transaction corresponding to
	// this newly proposed state update.
	localCommitTx := localCommitmentView.txn
	multiSigScript := lc.signDesc.WitnessScript
	hashCache := txscript.NewTxSigHashes(localCommitTx)
	sigHash, err := txscript.CalcWitnessSigHash(
		multiSigScript, hashCache, txscript.SigHashAll|txscript.SigHashForkID,
		localCommitTx, 0, int64(lc.channelState.Capacity),
	)
	if err != nil {
		// TODO(roasbeef): fetchview has already mutated the HTLCs...
		//  * need to either roll-back, or make pure
		return err
	}

	// As an optimization, we'll generate a series of jobs for the worker
	// pool to verify each of the HTLc signatures presented. Once
	// generated, we'll submit these jobs to the worker pool.
	verifyJobs, err := genHtlcSigValidationJobs(
		localCommitmentView, keyRing, htlcSigs, lc.localChanCfg,
		lc.remoteChanCfg,
	)
	if err != nil {
		return err
	}

	cancelChan := make(chan struct{})
	verifyResps := lc.sigPool.SubmitVerifyBatch(verifyJobs, cancelChan)

	// While the HTLC verification jobs are proceeding asynchronously,
	// we'll ensure that the newly constructed commitment state has a valid
	// signature.
	verifyKey := btcec.PublicKey{
		X:     lc.remoteChanCfg.MultiSigKey.PubKey.X,
		Y:     lc.remoteChanCfg.MultiSigKey.PubKey.Y,
		Curve: btcec.S256(),
	}
	cSig, err := commitSig.ToSignature()
	if err != nil {
		return err
	}
	if !cSig.Verify(sigHash, &verifyKey) {
		close(cancelChan)

		// If we fail to validate their commitment signature, we'll
		// generate a special error to send over the protocol. We'll
		// include the exact signature and commitment we failed to
		// verify against in order to aide debugging.
		var txBytes bytes.Buffer
		localCommitTx.Serialize(&txBytes)
		return &InvalidCommitSigError{
			commitHeight: nextHeight,
			commitSig:    commitSig.ToSignatureBytes(),
			sigHash:      sigHash,
			commitTx:     txBytes.Bytes(),
		}
	}

	// With the primary commitment transaction validated, we'll check each
	// of the HTLC validation jobs.
	for i := 0; i < len(verifyJobs); i++ {
		// In the case that a single signature is invalid, we'll exit
		// early and cancel all the outstanding verification jobs.
		htlcErr := <-verifyResps
		if htlcErr != nil {
			close(cancelChan)

			sig, err := lnwire.NewSigFromSignature(
				htlcErr.Sig,
			)
			if err != nil {
				return err
			}
			sigHash, err := htlcErr.SigHash()
			if err != nil {
				return err
			}

			var txBytes bytes.Buffer
			localCommitTx.Serialize(&txBytes)
			return &InvalidHtlcSigError{
				commitHeight: nextHeight,
				htlcSig:      sig.ToSignatureBytes(),
				htlcIndex:    htlcErr.HtlcIndex,
				sigHash:      sigHash,
				commitTx:     txBytes.Bytes(),
			}
		}
	}

	// The signature checks out, so we can now add the new commitment to
	// our local commitment chain.
	localCommitmentView.sig = commitSig.ToSignatureBytes()
	lc.localCommitChain.addCommitment(localCommitmentView)

	return nil
}

// FullySynced returns a boolean value reflecting if both commitment chains
// (remote+local) are fully in sync. Both commitment chains are fully in sync
// if the tip of each chain includes the latest committed changes from both
// sides.
func (lc *LightningChannel) FullySynced() bool {
	lc.RLock()
	defer lc.RUnlock()

	lastLocalCommit := lc.localCommitChain.tip()
	lastRemoteCommit := lc.remoteCommitChain.tip()

	localUpdatesSynced := (lastLocalCommit.ourMessageIndex ==
		lastRemoteCommit.ourMessageIndex)

	remoteUpdatesSynced := (lastLocalCommit.theirMessageIndex ==
		lastRemoteCommit.theirMessageIndex)

	return localUpdatesSynced && remoteUpdatesSynced
}

// RevokeCurrentCommitment revokes the next lowest unrevoked commitment
// transaction in the local commitment chain. As a result the edge of our
// revocation window is extended by one, and the tail of our local commitment
// chain is advanced by a single commitment. This now lowest unrevoked
// commitment becomes our currently accepted state within the channel. This
// method also returns the set of HTLC's currently active within the commitment
// transaction. This return value allows callers to act once an HTLC has been
// locked into our commitment transaction.
func (lc *LightningChannel) RevokeCurrentCommitment() (*lnwire.RevokeAndAck, []channeldb.HTLC, error) {
	lc.Lock()
	defer lc.Unlock()

	revocationMsg, err := lc.generateRevocation(lc.currentHeight)
	if err != nil {
		return nil, nil, err
	}

	walletLog.Tracef("ChannelPoint(%v): revoking height=%v, now at height=%v",
		lc.channelState.FundingOutpoint, lc.localCommitChain.tail().height,
		lc.currentHeight+1)

	// Advance our tail, as we've revoked our previous state.
	lc.localCommitChain.advanceTail()
	lc.currentHeight++

	// Additionally, generate a channel delta for this state transition for
	// persistent storage.
	chainTail := lc.localCommitChain.tail()
	newCommitment := chainTail.toDiskCommit(true)
	err = lc.channelState.UpdateCommitment(newCommitment)
	if err != nil {
		return nil, nil, err
	}

	walletLog.Tracef("ChannelPoint(%v): state transition accepted: "+
		"our_balance=%v, their_balance=%v",
		lc.channelState.FundingOutpoint, chainTail.ourBalance,
		chainTail.theirBalance)

	revocationMsg.ChanID = lnwire.NewChanIDFromOutPoint(
		&lc.channelState.FundingOutpoint,
	)

	return revocationMsg, newCommitment.Htlcs, nil
}

// ReceiveRevocation processes a revocation sent by the remote party for the
// lowest unrevoked commitment within their commitment chain. We receive a
// revocation either during the initial session negotiation wherein revocation
// windows are extended, or in response to a state update that we initiate. If
// successful, then the remote commitment chain is advanced by a single
// commitment, and a log compaction is attempted.
//
// The returned values correspond to:
//   1. The forwarding package corresponding to the remote commitment height
//      that was revoked.
//   2. The PaymentDescriptor of any Add HTLCs that were locked in by this
//      revocation.
//   3. The PaymentDescriptor of any Settle/Fail HTLCs that were locked in by
//      this revocation.
//   4. The set of HTLCs present on the current valid commitment transaction
//      for the remote party.
func (lc *LightningChannel) ReceiveRevocation(revMsg *lnwire.RevokeAndAck) (
	*channeldb.FwdPkg, []*PaymentDescriptor, []*PaymentDescriptor,
	[]channeldb.HTLC, error) {

	lc.Lock()
	defer lc.Unlock()

	// Ensure that the new pre-image can be placed in preimage store.
	store := lc.channelState.RevocationStore
	revocation, err := chainhash.NewHash(revMsg.Revocation[:])
	if err != nil {
		return nil, nil, nil, nil, err
	}
	if err := store.AddNextEntry(revocation); err != nil {
		return nil, nil, nil, nil, err
	}

	// Verify that if we use the commitment point computed based off of the
	// revealed secret to derive a revocation key with our revocation base
	// point, then it matches the current revocation of the remote party.
	currentCommitPoint := lc.channelState.RemoteCurrentRevocation
	derivedCommitPoint := input.ComputeCommitmentPoint(revMsg.Revocation[:])
	if !derivedCommitPoint.IsEqual(currentCommitPoint) {
		return nil, nil, nil, nil, fmt.Errorf("revocation key mismatch")
	}

	// Now that we've verified that the prior commitment has been properly
	// revoked, we'll advance the revocation state we track for the remote
	// party: the new current revocation is what was previously the next
	// revocation, and the new next revocation is set to the key included
	// in the message.
	lc.channelState.RemoteCurrentRevocation = lc.channelState.RemoteNextRevocation
	lc.channelState.RemoteNextRevocation = revMsg.NextRevocationKey

	walletLog.Tracef("ChannelPoint(%v): remote party accepted state transition, "+
		"revoked height %v, now at %v", lc.channelState.FundingOutpoint,
		lc.remoteCommitChain.tail().height,
		lc.remoteCommitChain.tail().height+1)

	// Add one to the remote tail since this will be height *after* we write
	// the revocation to disk, the local height will remain unchanged.
	remoteChainTail := lc.remoteCommitChain.tail().height + 1
	localChainTail := lc.localCommitChain.tail().height

	source := lc.ShortChanID()
	chanID := lnwire.NewChanIDFromOutPoint(&lc.channelState.FundingOutpoint)

	// Determine the set of htlcs that can be forwarded as a result of
	// having received the revocation. We will simultaneously construct the
	// log updates and payment descriptors, allowing us to persist the log
	// updates to disk and optimistically buffer the forwarding package in
	// memory.
	var (
		addsToForward        []*PaymentDescriptor
		addUpdates           []channeldb.LogUpdate
		settleFailsToForward []*PaymentDescriptor
		settleFailUpdates    []channeldb.LogUpdate
	)

	var addIndex, settleFailIndex uint16
	for e := lc.remoteUpdateLog.Front(); e != nil; e = e.Next() {
		pd := e.Value.(*PaymentDescriptor)

		// Fee updates are local to this particular channel, and should
		// never be forwarded.
		if pd.EntryType == FeeUpdate {
			continue
		}

		if pd.isForwarded {
			continue
		}

		// For each type of HTLC, we will only consider forwarding it if
		// both of the remote and local heights are non-zero. If either
		// of these values is zero, it has yet to be committed in both
		// the local and remote chains.
		committedAdd := pd.addCommitHeightRemote > 0 &&
			pd.addCommitHeightLocal > 0
		committedRmv := pd.removeCommitHeightRemote > 0 &&
			pd.removeCommitHeightLocal > 0

		// Using the height of the remote and local commitments,
		// preemptively compute whether or not to forward this HTLC for
		// the case in which this in an Add HTLC, or if this is a
		// Settle, Fail, or MalformedFail.
		shouldFwdAdd := remoteChainTail == pd.addCommitHeightRemote &&
			localChainTail >= pd.addCommitHeightLocal
		shouldFwdRmv := remoteChainTail == pd.removeCommitHeightRemote &&
			localChainTail >= pd.removeCommitHeightLocal

		// We'll only forward any new HTLC additions iff, it's "freshly
		// locked in". Meaning that the HTLC was only *just* considered
		// locked-in at this new state. By doing this we ensure that we
		// don't re-forward any already processed HTLC's after a
		// restart.
		switch {
		case pd.EntryType == Add && committedAdd && shouldFwdAdd:
			// Construct a reference specifying the location that
			// this forwarded Add will be written in the forwarding
			// package constructed at this remote height.
			pd.SourceRef = &channeldb.AddRef{
				Height: remoteChainTail,
				Index:  addIndex,
			}
			addIndex++

			pd.isForwarded = true
			addsToForward = append(addsToForward, pd)

		case pd.EntryType != Add && committedRmv && shouldFwdRmv:
			// Construct a reference specifying the location that
			// this forwarded Settle/Fail will be written in the
			// forwarding package constructed at this remote height.
			pd.DestRef = &channeldb.SettleFailRef{
				Source: source,
				Height: remoteChainTail,
				Index:  settleFailIndex,
			}
			settleFailIndex++

			pd.isForwarded = true
			settleFailsToForward = append(settleFailsToForward, pd)

		default:
			continue
		}

		// If we've reached this point, this HTLC will be added to the
		// forwarding package at the height of the remote commitment.
		// All types of HTLCs will record their assigned log index.
		logUpdate := channeldb.LogUpdate{
			LogIndex: pd.LogIndex,
		}

		// Next, we'll map the type of the PaymentDescriptor to one of
		// the four messages that it corresponds to and separate the
		// updates into Adds and Settle/Fail/MalformedFail such that
		// they can be written in the forwarding package. Adds are
		// aggregated separately from the other types of HTLCs.
		switch pd.EntryType {
		case Add:
			htlc := &lnwire.UpdateAddHTLC{
				ChanID:      chanID,
				ID:          pd.HtlcIndex,
				Amount:      pd.Amount,
				Expiry:      pd.Timeout,
				PaymentHash: pd.RHash,
			}
			copy(htlc.OnionBlob[:], pd.OnionBlob)
			logUpdate.UpdateMsg = htlc
			addUpdates = append(addUpdates, logUpdate)

		case Settle:
			logUpdate.UpdateMsg = &lnwire.UpdateFulfillHTLC{
				ChanID:          chanID,
				ID:              pd.ParentIndex,
				PaymentPreimage: pd.RPreimage,
			}
			settleFailUpdates = append(settleFailUpdates, logUpdate)

		case Fail:
			logUpdate.UpdateMsg = &lnwire.UpdateFailHTLC{
				ChanID: chanID,
				ID:     pd.ParentIndex,
				Reason: pd.FailReason,
			}
			settleFailUpdates = append(settleFailUpdates, logUpdate)

		case MalformedFail:
			logUpdate.UpdateMsg = &lnwire.UpdateFailMalformedHTLC{
				ChanID:       chanID,
				ID:           pd.ParentIndex,
				ShaOnionBlob: pd.ShaOnionBlob,
				FailureCode:  pd.FailCode,
			}
			settleFailUpdates = append(settleFailUpdates, logUpdate)
		}
	}

	// Now that we have gathered the set of HTLCs to forward, separated by
	// type, construct a forwarding package using the height that the remote
	// commitment chain will be extended after persisting the revocation.
	fwdPkg := channeldb.NewFwdPkg(
		source, remoteChainTail, addUpdates, settleFailUpdates,
	)

	// At this point, the revocation has been accepted, and we've rotated
	// the current revocation key+hash for the remote party. Therefore we
	// sync now to ensure the revocation producer state is consistent with
	// the current commitment height and also to advance the on-disk
	// commitment chain.
	err = lc.channelState.AdvanceCommitChainTail(fwdPkg)
	if err != nil {
		return nil, nil, nil, nil, err
	}

	// Since they revoked the current lowest height in their commitment
	// chain, we can advance their chain by a single commitment.
	lc.remoteCommitChain.advanceTail()

	// As we've just completed a new state transition, attempt to see if we
	// can remove any entries from the update log which have been removed
	// from the PoV of both commitment chains.
	compactLogs(
		lc.localUpdateLog, lc.remoteUpdateLog, localChainTail,
		remoteChainTail,
	)

	remoteHTLCs := lc.channelState.RemoteCommitment.Htlcs

	return fwdPkg, addsToForward, settleFailsToForward, remoteHTLCs, nil
}

// LoadFwdPkgs loads any pending log updates from disk and returns the payment
// descriptors to be processed by the link.
func (lc *LightningChannel) LoadFwdPkgs() ([]*channeldb.FwdPkg, error) {
	return lc.channelState.LoadFwdPkgs()
}

// AckAddHtlcs sets a bit in the FwdFilter of a forwarding package belonging to
// this channel, that corresponds to the given AddRef. This method also succeeds
// if no forwarding package is found.
func (lc *LightningChannel) AckAddHtlcs(addRef channeldb.AddRef) error {
	return lc.channelState.AckAddHtlcs(addRef)
}

// AckSettleFails sets a bit in the SettleFailFilter of a forwarding package
// belonging to this channel, that corresponds to the given SettleFailRef. This
// method also succeeds if no forwarding package is found.
func (lc *LightningChannel) AckSettleFails(
	settleFailRefs ...channeldb.SettleFailRef) error {

	return lc.channelState.AckSettleFails(settleFailRefs...)
}

// SetFwdFilter writes the forwarding decision for a given remote commitment
// height.
func (lc *LightningChannel) SetFwdFilter(height uint64,
	fwdFilter *channeldb.PkgFilter) error {

	return lc.channelState.SetFwdFilter(height, fwdFilter)
}

// RemoveFwdPkg permanently deletes the forwarding package at the given height.
func (lc *LightningChannel) RemoveFwdPkg(height uint64) error {
	return lc.channelState.RemoveFwdPkg(height)
}

// NextRevocationKey returns the commitment point for the _next_ commitment
// height. The pubkey returned by this function is required by the remote party
// along with their revocation base to extend our commitment chain with a
// new commitment.
func (lc *LightningChannel) NextRevocationKey() (*btcec.PublicKey, error) {
	lc.RLock()
	defer lc.RUnlock()

	nextHeight := lc.currentHeight + 1
	revocation, err := lc.channelState.RevocationProducer.AtIndex(nextHeight)
	if err != nil {
		return nil, err
	}

	return input.ComputeCommitmentPoint(revocation[:]), nil
}

// InitNextRevocation inserts the passed commitment point as the _next_
// revocation to be used when creating a new commitment state for the remote
// party. This function MUST be called before the channel can accept or propose
// any new states.
func (lc *LightningChannel) InitNextRevocation(revKey *btcec.PublicKey) error {
	lc.Lock()
	defer lc.Unlock()

	return lc.channelState.InsertNextRevocation(revKey)
}

// AddHTLC adds an HTLC to the state machine's local update log. This method
// should be called when preparing to send an outgoing HTLC.
//
// The additional openKey argument corresponds to the incoming CircuitKey of the
// committed circuit for this HTLC. This value should never be nil.
//
// NOTE: It is okay for sourceRef to be nil when unit testing the wallet.
func (lc *LightningChannel) AddHTLC(htlc *lnwire.UpdateAddHTLC,
	openKey *channeldb.CircuitKey) (uint64, error) {

	lc.Lock()
	defer lc.Unlock()

	pd := &PaymentDescriptor{
		EntryType:      Add,
		RHash:          PaymentHash(htlc.PaymentHash),
		Timeout:        htlc.Expiry,
		Amount:         htlc.Amount,
		LogIndex:       lc.localUpdateLog.logIndex,
		HtlcIndex:      lc.localUpdateLog.htlcCounter,
		OnionBlob:      htlc.OnionBlob[:],
		OpenCircuitKey: openKey,
	}

	// Make sure adding this HTLC won't violate any of the constraints we
	// must keep on our commitment transaction.
	remoteACKedIndex := lc.localCommitChain.tail().theirMessageIndex
	err := lc.validateCommitmentSanity(
		remoteACKedIndex, lc.localUpdateLog.logIndex, true, pd,
	)
	if err != nil {
		return 0, err
	}

	lc.localUpdateLog.appendHtlc(pd)

	return pd.HtlcIndex, nil
}

// ReceiveHTLC adds an HTLC to the state machine's remote update log. This
// method should be called in response to receiving a new HTLC from the remote
// party.
func (lc *LightningChannel) ReceiveHTLC(htlc *lnwire.UpdateAddHTLC) (uint64, error) {
	lc.Lock()
	defer lc.Unlock()

	if htlc.ID != lc.remoteUpdateLog.htlcCounter {
		return 0, fmt.Errorf("ID %d on HTLC add does not match expected next "+
			"ID %d", htlc.ID, lc.remoteUpdateLog.htlcCounter)
	}

	pd := &PaymentDescriptor{
		EntryType: Add,
		RHash:     PaymentHash(htlc.PaymentHash),
		Timeout:   htlc.Expiry,
		Amount:    htlc.Amount,
		LogIndex:  lc.remoteUpdateLog.logIndex,
		HtlcIndex: lc.remoteUpdateLog.htlcCounter,
		OnionBlob: htlc.OnionBlob[:],
	}

	lc.remoteUpdateLog.appendHtlc(pd)

	return pd.HtlcIndex, nil
}

// SettleHTLC attempts to settle an existing outstanding received HTLC. The
// remote log index of the HTLC settled is returned in order to facilitate
// creating the corresponding wire message. In the case the supplied preimage
// is invalid, an error is returned.
//
// The additional arguments correspond to:
//  * sourceRef: specifies the location of the Add HTLC within a forwarding
//      package that this HTLC is settling. Every Settle fails exactly one Add,
//      so this should never be empty in practice.
//
//  * destRef: specifies the location of the Settle HTLC within another
//      channel's forwarding package. This value can be nil if the corresponding
//      Add HTLC was never locked into an outgoing commitment txn, or this
//      HTLC does not originate as a response from the peer on the outgoing
//      link, e.g. on-chain resolutions.
//
//  * closeKey: identifies the circuit that should be deleted after this Settle
//      HTLC is included in a commitment txn. This value should only be nil if
//      the HTLC was settled locally before committing a circuit to the circuit
//      map.
//
// NOTE: It is okay for sourceRef, destRef, and closeKey to be nil when unit
// testing the wallet.
func (lc *LightningChannel) SettleHTLC(preimage [32]byte,
	htlcIndex uint64, sourceRef *channeldb.AddRef,
	destRef *channeldb.SettleFailRef, closeKey *channeldb.CircuitKey) error {

	lc.Lock()
	defer lc.Unlock()

	htlc := lc.remoteUpdateLog.lookupHtlc(htlcIndex)
	if htlc == nil {
		return ErrUnknownHtlcIndex{lc.ShortChanID(), htlcIndex}
	}

	// Now that we know the HTLC exists, before checking to see if the
	// preimage matches, we'll ensure that we haven't already attempted to
	// modify the HTLC.
	if lc.remoteUpdateLog.htlcHasModification(htlcIndex) {
		return ErrHtlcIndexAlreadySettled(htlcIndex)
	}

	if htlc.RHash != sha256.Sum256(preimage[:]) {
		return ErrInvalidSettlePreimage{preimage[:], htlc.RHash[:]}
	}

	pd := &PaymentDescriptor{
		Amount:           htlc.Amount,
		RPreimage:        preimage,
		LogIndex:         lc.localUpdateLog.logIndex,
		ParentIndex:      htlcIndex,
		EntryType:        Settle,
		SourceRef:        sourceRef,
		DestRef:          destRef,
		ClosedCircuitKey: closeKey,
	}

	lc.localUpdateLog.appendUpdate(pd)

	// With the settle added to our local log, we'll now mark the HTLC as
	// modified to prevent ourselves from accidentally attempting a
	// duplicate settle.
	lc.remoteUpdateLog.markHtlcModified(htlcIndex)

	return nil
}

// ReceiveHTLCSettle attempts to settle an existing outgoing HTLC indexed by an
// index into the local log. If the specified index doesn't exist within the
// log, and error is returned. Similarly if the preimage is invalid w.r.t to
// the referenced of then a distinct error is returned.
func (lc *LightningChannel) ReceiveHTLCSettle(preimage [32]byte, htlcIndex uint64) error {
	lc.Lock()
	defer lc.Unlock()

	htlc := lc.localUpdateLog.lookupHtlc(htlcIndex)
	if htlc == nil {
		return ErrUnknownHtlcIndex{lc.ShortChanID(), htlcIndex}
	}

	// Now that we know the HTLC exists, before checking to see if the
	// preimage matches, we'll ensure that they haven't already attempted
	// to modify the HTLC.
	if lc.localUpdateLog.htlcHasModification(htlcIndex) {
		return ErrHtlcIndexAlreadySettled(htlcIndex)
	}

	if htlc.RHash != sha256.Sum256(preimage[:]) {
		return ErrInvalidSettlePreimage{preimage[:], htlc.RHash[:]}
	}

	pd := &PaymentDescriptor{
		Amount:      htlc.Amount,
		RPreimage:   preimage,
		ParentIndex: htlc.HtlcIndex,
		RHash:       htlc.RHash,
		LogIndex:    lc.remoteUpdateLog.logIndex,
		EntryType:   Settle,
	}

	lc.remoteUpdateLog.appendUpdate(pd)

	// With the settle added to the remote log, we'll now mark the HTLC as
	// modified to prevent the remote party from accidentally attempting a
	// duplicate settle.
	lc.localUpdateLog.markHtlcModified(htlcIndex)

	return nil
}

// FailHTLC attempts to fail a targeted HTLC by its payment hash, inserting an
// entry which will remove the target log entry within the next commitment
// update. This method is intended to be called in order to cancel in
// _incoming_ HTLC.
//
// The additional arguments correspond to:
//  * sourceRef: specifies the location of the Add HTLC within a forwarding
//      package that this HTLC is failing. Every Fail fails exactly one Add, so
//      this should never be empty in practice.
//
//  * destRef: specifies the location of the Fail HTLC within another channel's
//      forwarding package. This value can be nil if the corresponding Add HTLC
//      was never locked into an outgoing commitment txn, or this HTLC does not
//      originate as a response from the peer on the outgoing link, e.g.
//      on-chain resolutions.
//
//  * closeKey: identifies the circuit that should be deleted after this Fail
//      HTLC is included in a commitment txn. This value should only be nil if
//      the HTLC was failed locally before committing a circuit to the circuit
//      map.
//
// NOTE: It is okay for sourceRef, destRef, and closeKey to be nil when unit
// testing the wallet.
func (lc *LightningChannel) FailHTLC(htlcIndex uint64, reason []byte,
	sourceRef *channeldb.AddRef, destRef *channeldb.SettleFailRef,
	closeKey *channeldb.CircuitKey) error {

	lc.Lock()
	defer lc.Unlock()

	htlc := lc.remoteUpdateLog.lookupHtlc(htlcIndex)
	if htlc == nil {
		return ErrUnknownHtlcIndex{lc.ShortChanID(), htlcIndex}
	}

	// Now that we know the HTLC exists, we'll ensure that we haven't
	// already attempted to fail the HTLC.
	if lc.remoteUpdateLog.htlcHasModification(htlcIndex) {
		return ErrHtlcIndexAlreadyFailed(htlcIndex)
	}

	pd := &PaymentDescriptor{
		Amount:           htlc.Amount,
		RHash:            htlc.RHash,
		ParentIndex:      htlcIndex,
		LogIndex:         lc.localUpdateLog.logIndex,
		EntryType:        Fail,
		FailReason:       reason,
		SourceRef:        sourceRef,
		DestRef:          destRef,
		ClosedCircuitKey: closeKey,
	}

	lc.localUpdateLog.appendUpdate(pd)

	// With the fail added to the remote log, we'll now mark the HTLC as
	// modified to prevent ourselves from accidentally attempting a
	// duplicate fail.
	lc.remoteUpdateLog.markHtlcModified(htlcIndex)

	return nil
}

// MalformedFailHTLC attempts to fail a targeted HTLC by its payment hash,
// inserting an entry which will remove the target log entry within the next
// commitment update. This method is intended to be called in order to cancel
// in _incoming_ HTLC.
//
// The additional sourceRef specifies the location of the Add HTLC within a
// forwarding package that this HTLC is failing. This value should never be
// empty.
//
// NOTE: It is okay for sourceRef to be nil when unit testing the wallet.
func (lc *LightningChannel) MalformedFailHTLC(htlcIndex uint64,
	failCode lnwire.FailCode, shaOnionBlob [sha256.Size]byte,
	sourceRef *channeldb.AddRef) error {

	lc.Lock()
	defer lc.Unlock()

	htlc := lc.remoteUpdateLog.lookupHtlc(htlcIndex)
	if htlc == nil {
		return ErrUnknownHtlcIndex{lc.ShortChanID(), htlcIndex}
	}

	// Now that we know the HTLC exists, we'll ensure that we haven't
	// already attempted to fail the HTLC.
	if lc.remoteUpdateLog.htlcHasModification(htlcIndex) {
		return ErrHtlcIndexAlreadyFailed(htlcIndex)
	}

	pd := &PaymentDescriptor{
		Amount:       htlc.Amount,
		RHash:        htlc.RHash,
		ParentIndex:  htlcIndex,
		LogIndex:     lc.localUpdateLog.logIndex,
		EntryType:    MalformedFail,
		FailCode:     failCode,
		ShaOnionBlob: shaOnionBlob,
		SourceRef:    sourceRef,
	}

	lc.localUpdateLog.appendUpdate(pd)

	// With the fail added to the remote log, we'll now mark the HTLC as
	// modified to prevent ourselves from accidentally attempting a
	// duplicate fail.
	lc.remoteUpdateLog.markHtlcModified(htlcIndex)

	return nil
}

// ReceiveFailHTLC attempts to cancel a targeted HTLC by its log index,
// inserting an entry which will remove the target log entry within the next
// commitment update. This method should be called in response to the upstream
// party cancelling an outgoing HTLC. The value of the failed HTLC is returned
// along with an error indicating success.
func (lc *LightningChannel) ReceiveFailHTLC(htlcIndex uint64, reason []byte,
) error {

	lc.Lock()
	defer lc.Unlock()

	htlc := lc.localUpdateLog.lookupHtlc(htlcIndex)
	if htlc == nil {
		return ErrUnknownHtlcIndex{lc.ShortChanID(), htlcIndex}
	}

	// Now that we know the HTLC exists, we'll ensure that they haven't
	// already attempted to fail the HTLC.
	if lc.localUpdateLog.htlcHasModification(htlcIndex) {
		return ErrHtlcIndexAlreadyFailed(htlcIndex)
	}

	pd := &PaymentDescriptor{
		Amount:      htlc.Amount,
		RHash:       htlc.RHash,
		ParentIndex: htlc.HtlcIndex,
		LogIndex:    lc.remoteUpdateLog.logIndex,
		EntryType:   Fail,
		FailReason:  reason,
	}

	lc.remoteUpdateLog.appendUpdate(pd)

	// With the fail added to the remote log, we'll now mark the HTLC as
	// modified to prevent ourselves from accidentally attempting a
	// duplicate fail.
	lc.localUpdateLog.markHtlcModified(htlcIndex)

	return nil
}

// ChannelPoint returns the outpoint of the original funding transaction which
// created this active channel. This outpoint is used throughout various
// subsystems to uniquely identify an open channel.
func (lc *LightningChannel) ChannelPoint() *wire.OutPoint {
	return &lc.channelState.FundingOutpoint
}

// ShortChanID returns the short channel ID for the channel. The short channel
// ID encodes the exact location in the main chain that the original
// funding output can be found.
func (lc *LightningChannel) ShortChanID() lnwire.ShortChannelID {
	return lc.channelState.ShortChanID()
}

// genHtlcScript generates the proper P2WSH public key scripts for the HTLC
// output modified by two-bits denoting if this is an incoming HTLC, and if the
// HTLC is being applied to their commitment transaction or ours.
func genHtlcScript(isIncoming, ourCommit bool, timeout uint32, rHash [32]byte,
	keyRing *CommitmentKeyRing) ([]byte, []byte, error) {

	var (
		witnessScript []byte
		err           error
	)

	// Generate the proper redeem scripts for the HTLC output modified by
	// two-bits denoting if this is an incoming HTLC, and if the HTLC is
	// being applied to their commitment transaction or ours.
	switch {
	// The HTLC is paying to us, and being applied to our commitment
	// transaction. So we need to use the receiver's version of HTLC the
	// script.
	case isIncoming && ourCommit:
		witnessScript, err = input.ReceiverHTLCScript(timeout,
			keyRing.RemoteHtlcKey, keyRing.LocalHtlcKey,
			keyRing.RevocationKey, rHash[:])

	// We're being paid via an HTLC by the remote party, and the HTLC is
	// being added to their commitment transaction, so we use the sender's
	// version of the HTLC script.
	case isIncoming && !ourCommit:
		witnessScript, err = input.SenderHTLCScript(keyRing.RemoteHtlcKey,
			keyRing.LocalHtlcKey, keyRing.RevocationKey, rHash[:])

	// We're sending an HTLC which is being added to our commitment
	// transaction. Therefore, we need to use the sender's version of the
	// HTLC script.
	case !isIncoming && ourCommit:
		witnessScript, err = input.SenderHTLCScript(keyRing.LocalHtlcKey,
			keyRing.RemoteHtlcKey, keyRing.RevocationKey, rHash[:])

	// Finally, we're paying the remote party via an HTLC, which is being
	// added to their commitment transaction. Therefore, we use the
	// receiver's version of the HTLC script.
	case !isIncoming && !ourCommit:
		witnessScript, err = input.ReceiverHTLCScript(timeout, keyRing.LocalHtlcKey,
			keyRing.RemoteHtlcKey, keyRing.RevocationKey, rHash[:])
	}
	if err != nil {
		return nil, nil, err
	}

	// Now that we have the redeem scripts, create the P2WSH public key
	// script for the output itself.
	htlcP2WSH, err := input.WitnessScriptHash(witnessScript)
	if err != nil {
		return nil, nil, err
	}

	return htlcP2WSH, witnessScript, nil
}

// addHTLC adds a new HTLC to the passed commitment transaction. One of four
// full scripts will be generated for the HTLC output depending on if the HTLC
// is incoming and if it's being applied to our commitment transaction or that
// of the remote node's. Additionally, in order to be able to efficiently
// locate the added HTLC on the commitment transaction from the
// PaymentDescriptor that generated it, the generated script is stored within
// the descriptor itself.
func (lc *LightningChannel) addHTLC(commitTx *wire.MsgTx, ourCommit bool,
	isIncoming bool, paymentDesc *PaymentDescriptor,
	keyRing *CommitmentKeyRing) error {

	timeout := paymentDesc.Timeout
	rHash := paymentDesc.RHash

	p2wsh, witnessScript, err := genHtlcScript(isIncoming, ourCommit,
		timeout, rHash, keyRing)
	if err != nil {
		return err
	}

	// Add the new HTLC outputs to the respective commitment transactions.
	amountPending := int64(paymentDesc.Amount.ToSatoshis())
	commitTx.AddTxOut(wire.NewTxOut(amountPending, p2wsh))

	// Store the pkScript of this particular PaymentDescriptor so we can
	// quickly locate it within the commitment transaction later.
	if ourCommit {
		paymentDesc.ourPkScript = p2wsh
		paymentDesc.ourWitnessScript = witnessScript
	} else {
		paymentDesc.theirPkScript = p2wsh
		paymentDesc.theirWitnessScript = witnessScript
	}

	return nil
}

// getSignedCommitTx function take the latest commitment transaction and
// populate it with witness data.
func (lc *LightningChannel) getSignedCommitTx() (*wire.MsgTx, error) {
	// Fetch the current commitment transaction, along with their signature
	// for the transaction.
	localCommit := lc.channelState.LocalCommitment
<<<<<<< HEAD
	commitTx := localCommit.CommitTx
	theirSig := append(localCommit.CommitSig, byte(txscript.SigHashAll|txscript.SigHashForkID))
=======
	commitTx := localCommit.CommitTx.Copy()
	theirSig := append(localCommit.CommitSig, byte(txscript.SigHashAll))
>>>>>>> 73ceb9a0

	// With this, we then generate the full witness so the caller can
	// broadcast a fully signed transaction.
	lc.signDesc.SigHashes = txscript.NewTxSigHashes(commitTx)
	ourSigRaw, err := lc.Signer.SignOutputRaw(commitTx, lc.signDesc)
	if err != nil {
		return nil, err
	}

	ourSig := append(ourSigRaw, byte(txscript.SigHashAll|txscript.SigHashForkID))

	// With the final signature generated, create the witness stack
	// required to spend from the multi-sig output.
	ourKey := lc.localChanCfg.MultiSigKey.PubKey.SerializeCompressed()
	theirKey := lc.remoteChanCfg.MultiSigKey.PubKey.SerializeCompressed()

	commitTx.TxIn[0].Witness = input.SpendMultiSig(
		lc.signDesc.WitnessScript, ourKey,
		ourSig, theirKey, theirSig,
	)

	return commitTx, nil
}

// CommitOutputResolution carries the necessary information required to allow
// us to sweep our direct commitment output in the case that either party goes
// to chain.
type CommitOutputResolution struct {
	// SelfOutPoint is the full outpoint that points to out pay-to-self
	// output within the closing commitment transaction.
	SelfOutPoint wire.OutPoint

	// SelfOutputSignDesc is a fully populated sign descriptor capable of
	// generating a valid signature to sweep the output paying to us.
	SelfOutputSignDesc input.SignDescriptor

	// MaturityDelay is the relative time-lock, in blocks for all outputs
	// that pay to the local party within the broadcast commitment
	// transaction. This value will be non-zero iff, this output was on our
	// commitment transaction.
	MaturityDelay uint32
}

// UnilateralCloseSummary describes the details of a detected unilateral
// channel closure. This includes the information about with which
// transactions, and block the channel was unilaterally closed, as well as
// summarization details concerning the _state_ of the channel at the point of
// channel closure. Additionally, if we had a commitment output above dust on
// the remote party's commitment transaction, the necessary a SignDescriptor
// with the material necessary to seep the output are returned. Finally, if we
// had any outgoing HTLC's within the commitment transaction, then an
// OutgoingHtlcResolution for each output will included.
type UnilateralCloseSummary struct {
	// SpendDetail is a struct that describes how and when the funding
	// output was spent.
	*chainntnfs.SpendDetail

	// ChannelCloseSummary is a struct describing the final state of the
	// channel and in which state is was closed.
	channeldb.ChannelCloseSummary

	// CommitResolution contains all the data required to sweep the output
	// to ourselves. If this is our commitment transaction, then we'll need
	// to wait a time delay before we can sweep the output.
	//
	// NOTE: If our commitment delivery output is below the dust limit,
	// then this will be nil.
	CommitResolution *CommitOutputResolution

	// HtlcResolutions contains a fully populated HtlcResolutions struct
	// which contains all the data required to sweep any outgoing HTLC's,
	// and also any incoming HTLC's that we know the pre-image to.
	HtlcResolutions *HtlcResolutions

	// RemoteCommit is the exact commitment state that the remote party
	// broadcast.
	RemoteCommit channeldb.ChannelCommitment
}

// NewUnilateralCloseSummary creates a new summary that provides the caller
// with all the information required to claim all funds on chain in the event
// that the remote party broadcasts their commitment. The commitPoint argument
// should be set to the per_commitment_point corresponding to the spending
// commitment.
//
// NOTE: The remoteCommit argument should be set to the stored commitment for
// this particular state. If we don't have the commitment stored (should only
// happen in case we have lost state) it should be set to an empty struct, in
// which case we will attempt to sweep the non-HTLC output using the passed
// commitPoint.
func NewUnilateralCloseSummary(chanState *channeldb.OpenChannel, signer input.Signer,
	commitSpend *chainntnfs.SpendDetail,
	remoteCommit channeldb.ChannelCommitment,
	commitPoint *btcec.PublicKey) (*UnilateralCloseSummary, error) {

	// First, we'll generate the commitment point and the revocation point
	// so we can re-construct the HTLC state and also our payment key.
	tweaklessCommit := chanState.ChanType.IsTweakless()
	keyRing := DeriveCommitmentKeys(
		commitPoint, false, tweaklessCommit, &chanState.LocalChanCfg,
		&chanState.RemoteChanCfg,
	)

	// Next, we'll obtain HTLC resolutions for all the outgoing HTLC's we
	// had on their commitment transaction.
	htlcResolutions, err := extractHtlcResolutions(
		SatPerKWeight(remoteCommit.FeePerKw), false, signer,
		remoteCommit.Htlcs, keyRing, &chanState.LocalChanCfg,
		&chanState.RemoteChanCfg, *commitSpend.SpenderTxHash,
	)
	if err != nil {
		return nil, fmt.Errorf("unable to create htlc "+
			"resolutions: %v", err)
	}

	commitTxBroadcast := commitSpend.SpendingTx

	// Before we can generate the proper sign descriptor, we'll need to
	// locate the output index of our non-delayed output on the commitment
	// transaction.
	selfP2WKH, err := input.CommitScriptUnencumbered(keyRing.NoDelayKey)
	if err != nil {
		return nil, fmt.Errorf("unable to create self commit "+
			"script: %v", err)
	}

	var (
		selfPoint    *wire.OutPoint
		localBalance int64
	)

	for outputIndex, txOut := range commitTxBroadcast.TxOut {
		if bytes.Equal(txOut.PkScript, selfP2WKH) {
			selfPoint = &wire.OutPoint{
				Hash:  *commitSpend.SpenderTxHash,
				Index: uint32(outputIndex),
			}
			localBalance = txOut.Value
			break
		}
	}

	// With the HTLC's taken care of, we'll generate the sign descriptor
	// necessary to sweep our commitment output, but only if we had a
	// non-trimmed balance.
	var commitResolution *CommitOutputResolution
	if selfPoint != nil {
		localPayBase := chanState.LocalChanCfg.PaymentBasePoint
		commitResolution = &CommitOutputResolution{
			SelfOutPoint: *selfPoint,
			SelfOutputSignDesc: input.SignDescriptor{
				KeyDesc:       localPayBase,
				SingleTweak:   keyRing.LocalCommitKeyTweak,
				WitnessScript: selfP2WKH,
				Output: &wire.TxOut{
					Value:    localBalance,
					PkScript: selfP2WKH,
				},
				HashType: txscript.SigHashAll | txscript.SigHashForkID,
			},
			MaturityDelay: 0,
		}

		// If this is a tweakless commitment, then we can safely blank
		// out the SingleTweak value as it isn't needed.
		if tweaklessCommit {
			commitResolution.SelfOutputSignDesc.SingleTweak = nil
		}
	}

	closeSummary := channeldb.ChannelCloseSummary{
		ChanPoint:               chanState.FundingOutpoint,
		ChainHash:               chanState.ChainHash,
		ClosingTXID:             *commitSpend.SpenderTxHash,
		CloseHeight:             uint32(commitSpend.SpendingHeight),
		RemotePub:               chanState.IdentityPub,
		Capacity:                chanState.Capacity,
		SettledBalance:          btcutil.Amount(localBalance),
		CloseType:               channeldb.RemoteForceClose,
		IsPending:               true,
		RemoteCurrentRevocation: chanState.RemoteCurrentRevocation,
		RemoteNextRevocation:    chanState.RemoteNextRevocation,
		ShortChanID:             chanState.ShortChanID(),
		LocalChanConfig:         chanState.LocalChanCfg,
	}

	// Attempt to add a channel sync message to the close summary.
	chanSync, err := chanState.ChanSyncMsg()
	if err != nil {
		walletLog.Errorf("ChannelPoint(%v): unable to create channel sync "+
			"message: %v", chanState.FundingOutpoint, err)
	} else {
		closeSummary.LastChanSyncMsg = chanSync
	}

	return &UnilateralCloseSummary{
		SpendDetail:         commitSpend,
		ChannelCloseSummary: closeSummary,
		CommitResolution:    commitResolution,
		HtlcResolutions:     htlcResolutions,
		RemoteCommit:        remoteCommit,
	}, nil
}

// IncomingHtlcResolution houses the information required to sweep any incoming
// HTLC's that we know the preimage to. We'll need to sweep an HTLC manually
// using this struct if we need to go on-chain for any reason, or if we detect
// that the remote party broadcasts their commitment transaction.
type IncomingHtlcResolution struct {
	// Preimage is the preimage that will be used to satisfy the contract of
	// the HTLC.
	//
	// NOTE: This field will only be populated in the incoming contest
	// resolver.
	Preimage [32]byte

	// SignedSuccessTx is the fully signed HTLC success transaction. This
	// transaction (if non-nil) can be broadcast immediately. After a csv
	// delay (included below), then the output created by this transactions
	// can be swept on-chain.
	//
	// NOTE: If this field is nil, then this indicates that we don't need
	// to go to the second level to claim this HTLC. Instead, it can be
	// claimed directly from the outpoint listed below.
	SignedSuccessTx *wire.MsgTx

	// CsvDelay is the relative time lock (expressed in blocks) that must
	// pass after the SignedSuccessTx is confirmed in the chain before the
	// output can be swept.
	//
	// NOTE: If SignedSuccessTx is nil, then this field isn't needed.
	CsvDelay uint32

	// ClaimOutpoint is the final outpoint that needs to be spent in order
	// to fully sweep the HTLC. The SignDescriptor below should be used to
	// spend this outpoint. In the case of a second-level HTLC (non-nil
	// SignedTimeoutTx), then we'll be spending a new transaction.
	// Otherwise, it'll be an output in the commitment transaction.
	ClaimOutpoint wire.OutPoint

	// SweepSignDesc is a sign descriptor that has been populated with the
	// necessary items required to spend the sole output of the above
	// transaction.
	SweepSignDesc input.SignDescriptor
}

// OutgoingHtlcResolution houses the information necessary to sweep any
// outgoing HTLC's after their contract has expired. This struct will be needed
// in one of two cases: the local party force closes the commitment transaction
// or the remote party unilaterally closes with their version of the commitment
// transaction.
type OutgoingHtlcResolution struct {
	// Expiry the absolute timeout of the HTLC. This value is expressed in
	// block height, meaning after this height the HLTC can be swept.
	Expiry uint32

	// SignedTimeoutTx is the fully signed HTLC timeout transaction. This
	// must be broadcast immediately after timeout has passed. Once this
	// has been confirmed, the HTLC output will transition into the
	// delay+claim state.
	//
	// NOTE: If this field is nil, then this indicates that we don't need
	// to go to the second level to claim this HTLC. Instead, it can be
	// claimed directly from the outpoint listed below.
	SignedTimeoutTx *wire.MsgTx

	// CsvDelay is the relative time lock (expressed in blocks) that must
	// pass after the SignedTimeoutTx is confirmed in the chain before the
	// output can be swept.
	//
	// NOTE: If SignedTimeoutTx is nil, then this field isn't needed.
	CsvDelay uint32

	// ClaimOutpoint is the final outpoint that needs to be spent in order
	// to fully sweep the HTLC. The SignDescriptor below should be used to
	// spend this outpoint. In the case of a second-level HTLC (non-nil
	// SignedTimeoutTx), then we'll be spending a new transaction.
	// Otherwise, it'll be an output in the commitment transaction.
	ClaimOutpoint wire.OutPoint

	// SweepSignDesc is a sign descriptor that has been populated with the
	// necessary items required to spend the sole output of the above
	// transaction.
	SweepSignDesc input.SignDescriptor
}

// HtlcResolutions contains the items necessary to sweep HTLC's on chain
// directly from a commitment transaction. We'll use this in case either party
// goes broadcasts a commitment transaction with live HTLC's.
type HtlcResolutions struct {
	// IncomingHTLCs contains a set of structs that can be used to sweep
	// all the incoming HTL'C that we know the preimage to.
	IncomingHTLCs []IncomingHtlcResolution

	// OutgoingHTLCs contains a set of structs that contains all the info
	// needed to sweep an outgoing HTLC we've sent to the remote party
	// after an absolute delay has expired.
	OutgoingHTLCs []OutgoingHtlcResolution
}

// newOutgoingHtlcResolution generates a new HTLC resolution capable of
// allowing the caller to sweep an outgoing HTLC present on either their, or
// the remote party's commitment transaction.
func newOutgoingHtlcResolution(signer input.Signer, localChanCfg *channeldb.ChannelConfig,
	commitHash chainhash.Hash, htlc *channeldb.HTLC, keyRing *CommitmentKeyRing,
	feePerKw SatPerKWeight, dustLimit btcutil.Amount, csvDelay uint32, localCommit bool,
) (*OutgoingHtlcResolution, error) {

	op := wire.OutPoint{
		Hash:  commitHash,
		Index: uint32(htlc.OutputIndex),
	}

	// If we're spending this HTLC output from the remote node's
	// commitment, then we won't need to go to the second level as our
	// outputs don't have a CSV delay.
	if !localCommit {
		// First, we'll re-generate the script used to send the HTLC to
		// the remote party within their commitment transaction.
		htlcReceiverScript, err := input.ReceiverHTLCScript(htlc.RefundTimeout,
			keyRing.LocalHtlcKey, keyRing.RemoteHtlcKey,
			keyRing.RevocationKey, htlc.RHash[:],
		)
		if err != nil {
			return nil, err
		}
		htlcScriptHash, err := input.WitnessScriptHash(htlcReceiverScript)
		if err != nil {
			return nil, err
		}

		// With the script generated, we can completely populated the
		// SignDescriptor needed to sweep the output.
		return &OutgoingHtlcResolution{
			Expiry:        htlc.RefundTimeout,
			ClaimOutpoint: op,
			SweepSignDesc: input.SignDescriptor{
				KeyDesc:       localChanCfg.HtlcBasePoint,
				SingleTweak:   keyRing.LocalHtlcKeyTweak,
				WitnessScript: htlcReceiverScript,
				Output: &wire.TxOut{
					PkScript: htlcScriptHash,
					Value:    int64(htlc.Amt.ToSatoshis()),
				},
				HashType: txscript.SigHashAll | txscript.SigHashForkID,
			},
		}, nil
	}

	// Otherwise, we'll need to craft a second level HTLC transaction, as
	// well as a sign desc to sweep after the CSV delay.

	// In order to properly reconstruct the HTLC transaction, we'll need to
	// re-calculate the fee required at this state, so we can add the
	// correct output value amount to the transaction.
	htlcFee := htlcTimeoutFee(feePerKw)
	secondLevelOutputAmt := htlc.Amt.ToSatoshis() - htlcFee

	// With the fee calculated, re-construct the second level timeout
	// transaction.
	timeoutTx, err := createHtlcTimeoutTx(
		op, secondLevelOutputAmt, htlc.RefundTimeout, csvDelay,
		keyRing.RevocationKey, keyRing.DelayKey,
	)
	if err != nil {
		return nil, err
	}

	// With the transaction created, we can generate a sign descriptor
	// that's capable of generating the signature required to spend the
	// HTLC output using the timeout transaction.
	htlcCreationScript, err := input.SenderHTLCScript(keyRing.LocalHtlcKey,
		keyRing.RemoteHtlcKey, keyRing.RevocationKey, htlc.RHash[:])
	if err != nil {
		return nil, err
	}
	timeoutSignDesc := input.SignDescriptor{
		KeyDesc:       localChanCfg.HtlcBasePoint,
		SingleTweak:   keyRing.LocalHtlcKeyTweak,
		WitnessScript: htlcCreationScript,
		Output: &wire.TxOut{
			Value: int64(htlc.Amt.ToSatoshis()),
		},
		HashType:   txscript.SigHashAll | txscript.SigHashForkID,
		SigHashes:  txscript.NewTxSigHashes(timeoutTx),
		InputIndex: 0,
	}

	// With the sign desc created, we can now construct the full witness
	// for the timeout transaction, and populate it as well.
	timeoutWitness, err := input.SenderHtlcSpendTimeout(
		htlc.Signature, signer, &timeoutSignDesc, timeoutTx,
	)
	if err != nil {
		return nil, err
	}
	timeoutTx.TxIn[0].Witness = timeoutWitness

	// Finally, we'll generate the script output that the timeout
	// transaction creates so we can generate the signDesc required to
	// complete the claim process after a delay period.
	htlcSweepScript, err := input.SecondLevelHtlcScript(
		keyRing.RevocationKey, keyRing.DelayKey, csvDelay,
	)
	if err != nil {
		return nil, err
	}
	htlcScriptHash, err := input.WitnessScriptHash(htlcSweepScript)
	if err != nil {
		return nil, err
	}

	localDelayTweak := input.SingleTweakBytes(
		keyRing.CommitPoint, localChanCfg.DelayBasePoint.PubKey,
	)
	return &OutgoingHtlcResolution{
		Expiry:          htlc.RefundTimeout,
		SignedTimeoutTx: timeoutTx,
		CsvDelay:        csvDelay,
		ClaimOutpoint: wire.OutPoint{
			Hash:  timeoutTx.TxHash(),
			Index: 0,
		},
		SweepSignDesc: input.SignDescriptor{
			KeyDesc:       localChanCfg.DelayBasePoint,
			SingleTweak:   localDelayTweak,
			WitnessScript: htlcSweepScript,
			Output: &wire.TxOut{
				PkScript: htlcScriptHash,
				Value:    int64(secondLevelOutputAmt),
			},
			HashType: txscript.SigHashAll | txscript.SigHashForkID,
		},
	}, nil
}

// newIncomingHtlcResolution creates a new HTLC resolution capable of allowing
// the caller to sweep an incoming HTLC. If the HTLC is on the caller's
// commitment transaction, then they'll need to broadcast a second-level
// transaction before sweeping the output (and incur a CSV delay). Otherwise,
// they can just sweep the output immediately with knowledge of the pre-image.
//
// TODO(roasbeef) consolidate code with above func
func newIncomingHtlcResolution(signer input.Signer, localChanCfg *channeldb.ChannelConfig,
	commitHash chainhash.Hash, htlc *channeldb.HTLC, keyRing *CommitmentKeyRing,
	feePerKw SatPerKWeight, dustLimit btcutil.Amount, csvDelay uint32,
	localCommit bool) (*IncomingHtlcResolution, error) {

	op := wire.OutPoint{
		Hash:  commitHash,
		Index: uint32(htlc.OutputIndex),
	}

	// If we're spending this output from the remote node's commitment,
	// then we can skip the second layer and spend the output directly.
	if !localCommit {
		// First, we'll re-generate the script the remote party used to
		// send the HTLC to us in their commitment transaction.
		htlcSenderScript, err := input.SenderHTLCScript(
			keyRing.RemoteHtlcKey, keyRing.LocalHtlcKey,
			keyRing.RevocationKey, htlc.RHash[:],
		)
		if err != nil {
			return nil, err
		}
		htlcScriptHash, err := input.WitnessScriptHash(htlcSenderScript)
		if err != nil {
			return nil, err
		}

		// With the script generated, we can completely populated the
		// SignDescriptor needed to sweep the output.
		return &IncomingHtlcResolution{
			ClaimOutpoint: op,
			CsvDelay:      csvDelay,
			SweepSignDesc: input.SignDescriptor{
				KeyDesc:       localChanCfg.HtlcBasePoint,
				SingleTweak:   keyRing.LocalHtlcKeyTweak,
				WitnessScript: htlcSenderScript,
				Output: &wire.TxOut{
					PkScript: htlcScriptHash,
					Value:    int64(htlc.Amt.ToSatoshis()),
				},
				HashType: txscript.SigHashAll | txscript.SigHashForkID,
			},
		}, nil
	}

	// Otherwise, we'll need to go to the second level to sweep this HTLC.

	// First, we'll reconstruct the original HTLC success transaction,
	// taking into account the fee rate used.
	htlcFee := htlcSuccessFee(feePerKw)
	secondLevelOutputAmt := htlc.Amt.ToSatoshis() - htlcFee
	successTx, err := createHtlcSuccessTx(
		op, secondLevelOutputAmt, csvDelay,
		keyRing.RevocationKey, keyRing.DelayKey,
	)
	if err != nil {
		return nil, err
	}

	// Once we've created the second-level transaction, we'll generate the
	// SignDesc needed spend the HTLC output using the success transaction.
	htlcCreationScript, err := input.ReceiverHTLCScript(htlc.RefundTimeout,
		keyRing.RemoteHtlcKey, keyRing.LocalHtlcKey,
		keyRing.RevocationKey, htlc.RHash[:],
	)
	if err != nil {
		return nil, err
	}
	successSignDesc := input.SignDescriptor{
		KeyDesc:       localChanCfg.HtlcBasePoint,
		SingleTweak:   keyRing.LocalHtlcKeyTweak,
		WitnessScript: htlcCreationScript,
		Output: &wire.TxOut{
			Value: int64(htlc.Amt.ToSatoshis()),
		},
		HashType:   txscript.SigHashAll | txscript.SigHashForkID,
		SigHashes:  txscript.NewTxSigHashes(successTx),
		InputIndex: 0,
	}

	// Next, we'll construct the full witness needed to satisfy the input of
	// the success transaction. Don't specify the preimage yet. The preimage
	// will be supplied by the contract resolver, either directly or when it
	// becomes known.
	successWitness, err := input.ReceiverHtlcSpendRedeem(
		htlc.Signature, nil, signer, &successSignDesc, successTx,
	)
	if err != nil {
		return nil, err
	}
	successTx.TxIn[0].Witness = successWitness

	// Finally, we'll generate the script that the second-level transaction
	// creates so we can generate the proper signDesc to sweep it after the
	// CSV delay has passed.
	htlcSweepScript, err := input.SecondLevelHtlcScript(
		keyRing.RevocationKey, keyRing.DelayKey, csvDelay,
	)
	if err != nil {
		return nil, err
	}
	htlcScriptHash, err := input.WitnessScriptHash(htlcSweepScript)
	if err != nil {
		return nil, err
	}

	localDelayTweak := input.SingleTweakBytes(
		keyRing.CommitPoint, localChanCfg.DelayBasePoint.PubKey,
	)
	return &IncomingHtlcResolution{
		SignedSuccessTx: successTx,
		CsvDelay:        csvDelay,
		ClaimOutpoint: wire.OutPoint{
			Hash:  successTx.TxHash(),
			Index: 0,
		},
		SweepSignDesc: input.SignDescriptor{
			KeyDesc:       localChanCfg.DelayBasePoint,
			SingleTweak:   localDelayTweak,
			WitnessScript: htlcSweepScript,
			Output: &wire.TxOut{
				PkScript: htlcScriptHash,
				Value:    int64(secondLevelOutputAmt),
			},
			HashType: txscript.SigHashAll | txscript.SigHashForkID,
		},
	}, nil
}

// HtlcPoint returns the htlc's outpoint on the commitment tx.
func (r *IncomingHtlcResolution) HtlcPoint() wire.OutPoint {
	// If we have a success transaction, then the htlc's outpoint
	// is the transaction's only input. Otherwise, it's the claim
	// point.
	if r.SignedSuccessTx != nil {
		return r.SignedSuccessTx.TxIn[0].PreviousOutPoint
	}

	return r.ClaimOutpoint
}

// HtlcPoint returns the htlc's outpoint on the commitment tx.
func (r *OutgoingHtlcResolution) HtlcPoint() wire.OutPoint {
	// If we have a timeout transaction, then the htlc's outpoint
	// is the transaction's only input. Otherwise, it's the claim
	// point.
	if r.SignedTimeoutTx != nil {
		return r.SignedTimeoutTx.TxIn[0].PreviousOutPoint
	}

	return r.ClaimOutpoint
}

// extractHtlcResolutions creates a series of outgoing HTLC resolutions, and
// the local key used when generating the HTLC scrips. This function is to be
// used in two cases: force close, or a unilateral close.
func extractHtlcResolutions(feePerKw SatPerKWeight, ourCommit bool,
	signer input.Signer, htlcs []channeldb.HTLC, keyRing *CommitmentKeyRing,
	localChanCfg, remoteChanCfg *channeldb.ChannelConfig,
	commitHash chainhash.Hash) (*HtlcResolutions, error) {

	// TODO(roasbeef): don't need to swap csv delay?
	dustLimit := remoteChanCfg.DustLimit
	csvDelay := remoteChanCfg.CsvDelay
	if ourCommit {
		dustLimit = localChanCfg.DustLimit
		csvDelay = localChanCfg.CsvDelay
	}

	incomingResolutions := make([]IncomingHtlcResolution, 0, len(htlcs))
	outgoingResolutions := make([]OutgoingHtlcResolution, 0, len(htlcs))
	for _, htlc := range htlcs {
		// We'll skip any HTLC's which were dust on the commitment
		// transaction, as these don't have a corresponding output
		// within the commitment transaction.
		if htlcIsDust(htlc.Incoming, ourCommit, feePerKw,
			htlc.Amt.ToSatoshis(), dustLimit) {
			continue
		}

		// If the HTLC is incoming, then we'll attempt to see if we
		// know the pre-image to the HTLC.
		if htlc.Incoming {
			// Otherwise, we'll create an incoming HTLC resolution
			// as we can satisfy the contract.
			ihr, err := newIncomingHtlcResolution(
				signer, localChanCfg, commitHash, &htlc, keyRing,
				feePerKw, dustLimit, uint32(csvDelay), ourCommit,
			)
			if err != nil {
				return nil, err
			}

			incomingResolutions = append(incomingResolutions, *ihr)
			continue
		}

		ohr, err := newOutgoingHtlcResolution(
			signer, localChanCfg, commitHash, &htlc, keyRing,
			feePerKw, dustLimit, uint32(csvDelay), ourCommit,
		)
		if err != nil {
			return nil, err
		}

		outgoingResolutions = append(outgoingResolutions, *ohr)
	}

	return &HtlcResolutions{
		IncomingHTLCs: incomingResolutions,
		OutgoingHTLCs: outgoingResolutions,
	}, nil
}

// LocalForceCloseSummary describes the final commitment state before the
// channel is locked-down to initiate a force closure by broadcasting the
// latest state on-chain. If we intend to broadcast this this state, the
// channel should not be used after generating this close summary.  The summary
// includes all the information required to claim all rightfully owned outputs
// when the commitment gets confirmed.
type LocalForceCloseSummary struct {
	// ChanPoint is the outpoint that created the channel which has been
	// force closed.
	ChanPoint wire.OutPoint

	// CloseTx is the transaction which can be used to close the channel
	// on-chain. When we initiate a force close, this will be our latest
	// commitment state.
	CloseTx *wire.MsgTx

	// CommitResolution contains all the data required to sweep the output
	// to ourselves. Since this is our commitment transaction, we'll need
	// to wait a time delay before we can sweep the output.
	//
	// NOTE: If our commitment delivery output is below the dust limit,
	// then this will be nil.
	CommitResolution *CommitOutputResolution

	// HtlcResolutions contains all the data required to sweep any outgoing
	// HTLC's and incoming HTLc's we know the preimage to. For each of these
	// HTLC's, we'll need to go to the second level to sweep them fully.
	HtlcResolutions *HtlcResolutions

	// ChanSnapshot is a snapshot of the final state of the channel at the
	// time the summary was created.
	ChanSnapshot channeldb.ChannelSnapshot
}

// ForceClose executes a unilateral closure of the transaction at the current
// lowest commitment height of the channel. Following a force closure, all
// state transitions, or modifications to the state update logs will be
// rejected. Additionally, this function also returns a LocalForceCloseSummary
// which includes the necessary details required to sweep all the time-locked
// outputs within the commitment transaction.
//
// TODO(roasbeef): all methods need to abort if in dispute state
// TODO(roasbeef): method to generate CloseSummaries for when the remote peer
// does a unilateral close
func (lc *LightningChannel) ForceClose() (*LocalForceCloseSummary, error) {
	lc.Lock()
	defer lc.Unlock()

	// If we've detected local data loss for this channel, then we won't
	// allow a force close, as it may be the case that we have a dated
	// version of the commitment, or this is actually a channel shell.
	if lc.channelState.HasChanStatus(channeldb.ChanStatusLocalDataLoss) {
		return nil, fmt.Errorf("cannot force close channel with "+
			"state: %v", lc.channelState.ChanStatus())
	}

	commitTx, err := lc.getSignedCommitTx()
	if err != nil {
		return nil, err
	}

	localCommitment := lc.channelState.LocalCommitment
	summary, err := NewLocalForceCloseSummary(
		lc.channelState, lc.Signer, commitTx,
		localCommitment,
	)
	if err != nil {
		return nil, err
	}

	// Set the channel state to indicate that the channel is now in a
	// contested state.
	lc.status = channelDispute

	return summary, nil
}

// NewLocalForceCloseSummary generates a LocalForceCloseSummary from the given
// channel state.  The passed commitTx must be a fully signed commitment
// transaction corresponding to localCommit.
func NewLocalForceCloseSummary(chanState *channeldb.OpenChannel, signer input.Signer,
	commitTx *wire.MsgTx, localCommit channeldb.ChannelCommitment) (
	*LocalForceCloseSummary, error) {

	// Re-derive the original pkScript for to-self output within the
	// commitment transaction. We'll need this to find the corresponding
	// output in the commitment transaction and potentially for creating
	// the sign descriptor.
	csvTimeout := uint32(chanState.LocalChanCfg.CsvDelay)
	revocation, err := chanState.RevocationProducer.AtIndex(
		localCommit.CommitHeight,
	)
	if err != nil {
		return nil, err
	}
	commitPoint := input.ComputeCommitmentPoint(revocation[:])
	keyRing := DeriveCommitmentKeys(
		commitPoint, true, chanState.ChanType.IsTweakless(),
		&chanState.LocalChanCfg, &chanState.RemoteChanCfg,
	)
	selfScript, err := input.CommitScriptToSelf(csvTimeout, keyRing.DelayKey,
		keyRing.RevocationKey)
	if err != nil {
		return nil, err
	}
	payToUsScriptHash, err := input.WitnessScriptHash(selfScript)
	if err != nil {
		return nil, err
	}

	// Locate the output index of the delayed commitment output back to us.
	// We'll return the details of this output to the caller so they can
	// sweep it once it's mature.
	var (
		delayIndex  uint32
		delayScript []byte
	)
	for i, txOut := range commitTx.TxOut {
		if !bytes.Equal(payToUsScriptHash, txOut.PkScript) {
			continue
		}

		delayIndex = uint32(i)
		delayScript = txOut.PkScript
		break
	}

	// With the necessary information gathered above, create a new sign
	// descriptor which is capable of generating the signature the caller
	// needs to sweep this output. The hash cache, and input index are not
	// set as the caller will decide these values once sweeping the output.
	// If the output is non-existent (dust), have the sign descriptor be
	// nil.
	var commitResolution *CommitOutputResolution
	if len(delayScript) != 0 {
		singleTweak := input.SingleTweakBytes(
			commitPoint, chanState.LocalChanCfg.DelayBasePoint.PubKey,
		)
		localBalance := localCommit.LocalBalance
		commitResolution = &CommitOutputResolution{
			SelfOutPoint: wire.OutPoint{
				Hash:  commitTx.TxHash(),
				Index: delayIndex,
			},
			SelfOutputSignDesc: input.SignDescriptor{
				KeyDesc:       chanState.LocalChanCfg.DelayBasePoint,
				SingleTweak:   singleTweak,
				WitnessScript: selfScript,
				Output: &wire.TxOut{
					PkScript: delayScript,
					Value:    int64(localBalance.ToSatoshis()),
				},
				HashType: txscript.SigHashAll | txscript.SigHashForkID,
			},
			MaturityDelay: csvTimeout,
		}
	}

	// Once the delay output has been found (if it exists), then we'll also
	// need to create a series of sign descriptors for any lingering
	// outgoing HTLC's that we'll need to claim as well.
	txHash := commitTx.TxHash()
	htlcResolutions, err := extractHtlcResolutions(
		SatPerKWeight(localCommit.FeePerKw), true, signer,
		localCommit.Htlcs, keyRing, &chanState.LocalChanCfg,
		&chanState.RemoteChanCfg, txHash,
	)
	if err != nil {
		return nil, err
	}

	return &LocalForceCloseSummary{
		ChanPoint:        chanState.FundingOutpoint,
		CloseTx:          commitTx,
		CommitResolution: commitResolution,
		HtlcResolutions:  htlcResolutions,
		ChanSnapshot:     *chanState.Snapshot(),
	}, nil
}

// CreateCloseProposal is used by both parties in a cooperative channel close
// workflow to generate proposed close transactions and signatures. This method
// should only be executed once all pending HTLCs (if any) on the channel have
// been cleared/removed. Upon completion, the source channel will shift into
// the "closing" state, which indicates that all incoming/outgoing HTLC
// requests should be rejected. A signature for the closing transaction is
// returned.
//
// TODO(roasbeef): caller should initiate signal to reject all incoming HTLCs,
// settle any in flight.
func (lc *LightningChannel) CreateCloseProposal(proposedFee btcutil.Amount,
	localDeliveryScript []byte,
	remoteDeliveryScript []byte) ([]byte, *chainhash.Hash, btcutil.Amount, error) {

	lc.Lock()
	defer lc.Unlock()

	// If we've already closed the channel, then ignore this request.
	if lc.status == channelClosed {
		// TODO(roasbeef): check to ensure no pending payments
		return nil, nil, 0, ErrChanClosing
	}

	// Subtract the proposed fee from the appropriate balance, taking care
	// not to persist the adjusted balance, as the feeRate may change
	// during the channel closing process.
	localCommit := lc.channelState.LocalCommitment
	ourBalance := localCommit.LocalBalance.ToSatoshis()
	theirBalance := localCommit.RemoteBalance.ToSatoshis()

	// We'll make sure we account for the complete balance by adding the
	// current dangling commitment fee to the balance of the initiator.
	commitFee := localCommit.CommitFee
	if lc.channelState.IsInitiator {
		ourBalance = ourBalance - proposedFee + commitFee
	} else {
		theirBalance = theirBalance - proposedFee + commitFee
	}

	closeTx := CreateCooperativeCloseTx(lc.fundingTxIn(),
		lc.localChanCfg.DustLimit, lc.remoteChanCfg.DustLimit,
		ourBalance, theirBalance, localDeliveryScript,
		remoteDeliveryScript, lc.channelState.IsInitiator)

	// Ensure that the transaction doesn't explicitly violate any
	// consensus rules such as being too big, or having any value with a
	// negative output.
	tx := btcutil.NewTx(closeTx)
	if err := blockchain.CheckTransactionSanity(tx); err != nil {
		return nil, nil, 0, err
	}

	// Finally, sign the completed cooperative closure transaction. As the
	// initiator we'll simply send our signature over to the remote party,
	// using the generated txid to be notified once the closure transaction
	// has been confirmed.
	lc.signDesc.SigHashes = txscript.NewTxSigHashes(closeTx)
	sig, err := lc.Signer.SignOutputRaw(closeTx, lc.signDesc)
	if err != nil {
		return nil, nil, 0, err
	}

	// As everything checks out, indicate in the channel status that a
	// channel closure has been initiated.
	lc.status = channelClosing

	closeTXID := closeTx.TxHash()
	return sig, &closeTXID, ourBalance, nil
}

// CompleteCooperativeClose completes the cooperative closure of the target
// active lightning channel. A fully signed closure transaction as well as the
// signature itself are returned. Additionally, we also return our final
// settled balance, which reflects any fees we may have paid.
//
// NOTE: The passed local and remote sigs are expected to be fully complete
// signatures including the proper sighash byte.
func (lc *LightningChannel) CompleteCooperativeClose(localSig, remoteSig []byte,
	localDeliveryScript, remoteDeliveryScript []byte,
	proposedFee btcutil.Amount) (*wire.MsgTx, btcutil.Amount, error) {

	lc.Lock()
	defer lc.Unlock()

	// If the channel is already closed, then ignore this request.
	if lc.status == channelClosed {
		// TODO(roasbeef): check to ensure no pending payments
		return nil, 0, ErrChanClosing
	}

	// Subtract the proposed fee from the appropriate balance, taking care
	// not to persist the adjusted balance, as the feeRate may change
	// during the channel closing process.
	localCommit := lc.channelState.LocalCommitment
	ourBalance := localCommit.LocalBalance.ToSatoshis()
	theirBalance := localCommit.RemoteBalance.ToSatoshis()

	// We'll make sure we account for the complete balance by adding the
	// current dangling commitment fee to the balance of the initiator.
	commitFee := localCommit.CommitFee
	if lc.channelState.IsInitiator {
		ourBalance = ourBalance - proposedFee + commitFee
	} else {
		theirBalance = theirBalance - proposedFee + commitFee
	}

	// Create the transaction used to return the current settled balance
	// on this active channel back to both parties. In this current model,
	// the initiator pays full fees for the cooperative close transaction.
	closeTx := CreateCooperativeCloseTx(lc.fundingTxIn(),
		lc.localChanCfg.DustLimit, lc.remoteChanCfg.DustLimit,
		ourBalance, theirBalance, localDeliveryScript,
		remoteDeliveryScript, lc.channelState.IsInitiator)

	// Ensure that the transaction doesn't explicitly validate any
	// consensus rules such as being too big, or having any value with a
	// negative output.
	tx := btcutil.NewTx(closeTx)
	if err := blockchain.CheckTransactionSanity(tx); err != nil {
		return nil, 0, err
	}
	hashCache := txscript.NewTxSigHashes(closeTx)

	// Finally, construct the witness stack minding the order of the
	// pubkeys+sigs on the stack.
	ourKey := lc.localChanCfg.MultiSigKey.PubKey.SerializeCompressed()
	theirKey := lc.remoteChanCfg.MultiSigKey.PubKey.SerializeCompressed()
	witness := input.SpendMultiSig(lc.signDesc.WitnessScript, ourKey,
		localSig, theirKey, remoteSig)
	closeTx.TxIn[0].Witness = witness

	// Validate the finalized transaction to ensure the output script is
	// properly met, and that the remote peer supplied a valid signature.
	prevOut := lc.signDesc.Output
	vm, err := txscript.NewEngine(prevOut.PkScript, closeTx, 0,
		txscript.StandardVerifyFlags, nil, hashCache, prevOut.Value)
	if err != nil {
		return nil, 0, err
	}
	if err := vm.Execute(); err != nil {
		return nil, 0, err
	}

	// As the transaction is sane, and the scripts are valid we'll mark the
	// channel now as closed as the closure transaction should get into the
	// chain in a timely manner and possibly be re-broadcast by the wallet.
	lc.status = channelClosed

	return closeTx, ourBalance, nil
}

// AvailableBalance returns the current available balance within the channel.
// By available balance, we mean that if at this very instance s new commitment
// were to be created which evals all the log entries, what would our available
// balance me. This method is useful when deciding if a given channel can
// accept an HTLC in the multi-hop forwarding scenario.
func (lc *LightningChannel) AvailableBalance() lnwire.MilliSatoshi {
	lc.RLock()
	defer lc.RUnlock()

	bal, _ := lc.availableBalance()
	return bal
}

// availableBalance is the private, non mutexed version of AvailableBalance.
// This method is provided so methods that already hold the lock can access
// this method. Additionally, the total weight of the next to be created
// commitment is returned for accounting purposes.
func (lc *LightningChannel) availableBalance() (lnwire.MilliSatoshi, int64) {
	// We'll grab the current set of log updates that the remote has
	// ACKed.
	remoteACKedIndex := lc.localCommitChain.tip().theirMessageIndex
	htlcView := lc.fetchHTLCView(remoteACKedIndex,
		lc.localUpdateLog.logIndex)

	// Then compute our current balance for that view.
	ourBalance, _, commitWeight, filteredView :=
		lc.computeView(htlcView, false, false)

	// If we are the channel initiator, we must remember to subtract the
	// commitment fee from our available balance.
	commitFee := filteredView.feePerKw.FeeForWeight(commitWeight)
	if lc.channelState.IsInitiator {
		ourBalance -= lnwire.NewMSatFromSatoshis(commitFee)
	}

	return ourBalance, commitWeight
}

// StateSnapshot returns a snapshot of the current fully committed state within
// the channel.
func (lc *LightningChannel) StateSnapshot() *channeldb.ChannelSnapshot {
	lc.RLock()
	defer lc.RUnlock()

	return lc.channelState.Snapshot()
}

// validateFeeRate ensures that if the passed fee is applied to the channel,
// and a new commitment is created (which evaluates this fee), then the
// initiator of the channel does not dip below their reserve.
func (lc *LightningChannel) validateFeeRate(feePerKw SatPerKWeight) error {
	// We'll ensure that we can accommodate this new fee change, yet still
	// be above our reserve balance. Otherwise, we'll reject the fee
	// update.
	availableBalance, txWeight := lc.availableBalance()
	oldFee := lnwire.NewMSatFromSatoshis(lc.localCommitChain.tip().fee)

	// Our base balance is the total amount of satoshis we can commit
	// towards fees before factoring in the channel reserve.
	baseBalance := availableBalance + oldFee

	// Using the weight of the commitment transaction if we were to create
	// a commitment now, we'll compute our remaining balance if we apply
	// this new fee update.
	newFee := lnwire.NewMSatFromSatoshis(
		feePerKw.FeeForWeight(txWeight),
	)

	// If the total fee exceeds our available balance (taking into account
	// the fee from the last state), then we'll reject this update as it
	// would mean we need to trim our entire output.
	if newFee > baseBalance {
		return fmt.Errorf("cannot apply fee_update=%v sat/kw, new fee "+
			"of %v is greater than balance of %v", int64(feePerKw),
			newFee, baseBalance)
	}

	// If this new balance is below our reserve, then we can't accommodate
	// the fee change, so we'll reject it.
	balanceAfterFee := baseBalance - newFee
	if balanceAfterFee.ToSatoshis() < lc.channelState.LocalChanCfg.ChanReserve {
		return fmt.Errorf("cannot apply fee_update=%v sat/kw, "+
			"new balance=%v would dip below channel reserve=%v",
			int64(feePerKw),
			balanceAfterFee.ToSatoshis(),
			lc.channelState.LocalChanCfg.ChanReserve)
	}

	// TODO(halseth): should fail if fee update is unreasonable,
	// as specified in BOLT#2.
	//  * COMMENT(roasbeef): can cross-check with our ideal fee rate

	return nil
}

// UpdateFee initiates a fee update for this channel. Must only be called by
// the channel initiator, and must be called before sending update_fee to
// the remote.
func (lc *LightningChannel) UpdateFee(feePerKw SatPerKWeight) error {
	lc.Lock()
	defer lc.Unlock()

	// Only initiator can send fee update, so trying to send one as
	// non-initiator will fail.
	if !lc.channelState.IsInitiator {
		return fmt.Errorf("local fee update as non-initiator")
	}

	// Ensure that the passed fee rate meets our current requirements.
	if err := lc.validateFeeRate(feePerKw); err != nil {
		return err
	}

	pd := &PaymentDescriptor{
		LogIndex:  lc.localUpdateLog.logIndex,
		Amount:    lnwire.NewMSatFromSatoshis(btcutil.Amount(feePerKw)),
		EntryType: FeeUpdate,
	}

	lc.localUpdateLog.appendUpdate(pd)

	return nil
}

// ReceiveUpdateFee handles an updated fee sent from remote. This method will
// return an error if called as channel initiator.
func (lc *LightningChannel) ReceiveUpdateFee(feePerKw SatPerKWeight) error {
	lc.Lock()
	defer lc.Unlock()

	// Only initiator can send fee update, and we must fail if we receive
	// fee update as initiator
	if lc.channelState.IsInitiator {
		return fmt.Errorf("received fee update as initiator")
	}

	// TODO(roasbeef): or just modify to use the other balance?
	pd := &PaymentDescriptor{
		LogIndex:  lc.remoteUpdateLog.logIndex,
		Amount:    lnwire.NewMSatFromSatoshis(btcutil.Amount(feePerKw)),
		EntryType: FeeUpdate,
	}

	lc.remoteUpdateLog.appendUpdate(pd)

	return nil
}

// generateRevocation generates the revocation message for a given height.
func (lc *LightningChannel) generateRevocation(height uint64) (*lnwire.RevokeAndAck,
	error) {

	// Now that we've accept a new state transition, we send the remote
	// party the revocation for our current commitment state.
	revocationMsg := &lnwire.RevokeAndAck{}
	commitSecret, err := lc.channelState.RevocationProducer.AtIndex(height)
	if err != nil {
		return nil, err
	}
	copy(revocationMsg.Revocation[:], commitSecret[:])

	// Along with this revocation, we'll also send the _next_ commitment
	// point that the remote party should use to create our next commitment
	// transaction. We use a +2 here as we already gave them a look ahead
	// of size one after the FundingLocked message was sent:
	//
	// 0: current revocation, 1: their "next" revocation, 2: this revocation
	//
	// We're revoking the current revocation. Once they receive this
	// message they'll set the "current" revocation for us to their stored
	// "next" revocation, and this revocation will become their new "next"
	// revocation.
	//
	// Put simply in the window slides to the left by one.
	nextCommitSecret, err := lc.channelState.RevocationProducer.AtIndex(
		height + 2,
	)
	if err != nil {
		return nil, err
	}

	revocationMsg.NextRevocationKey = input.ComputeCommitmentPoint(nextCommitSecret[:])
	revocationMsg.ChanID = lnwire.NewChanIDFromOutPoint(
		&lc.channelState.FundingOutpoint)

	return revocationMsg, nil
}

// CreateCommitTx creates a commitment transaction, spending from specified
// funding output. The commitment transaction contains two outputs: one paying
// to the "owner" of the commitment transaction which can be spent after a
// relative block delay or revocation event, and the other paying the
// counterparty within the channel, which can be spent immediately.
func CreateCommitTx(fundingOutput wire.TxIn,
	keyRing *CommitmentKeyRing, csvTimeout uint32,
	amountToSelf, amountToThem, dustLimit btcutil.Amount) (*wire.MsgTx, error) {

	// First, we create the script for the delayed "pay-to-self" output.
	// This output has 2 main redemption clauses: either we can redeem the
	// output after a relative block delay, or the remote node can claim
	// the funds with the revocation key if we broadcast a revoked
	// commitment transaction.
	ourRedeemScript, err := input.CommitScriptToSelf(csvTimeout, keyRing.DelayKey,
		keyRing.RevocationKey)
	if err != nil {
		return nil, err
	}
	payToUsScriptHash, err := input.WitnessScriptHash(ourRedeemScript)
	if err != nil {
		return nil, err
	}

	// Next, we create the script paying to them. This is just a regular
	// P2WPKH output, without any added CSV delay.
	theirWitnessKeyHash, err := input.CommitScriptUnencumbered(keyRing.NoDelayKey)
	if err != nil {
		return nil, err
	}

	// Now that both output scripts have been created, we can finally create
	// the transaction itself. We use a transaction version of 2 since CSV
	// will fail unless the tx version is >= 2.
	commitTx := wire.NewMsgTx(2)
	commitTx.AddTxIn(&fundingOutput)

	// Avoid creating dust outputs within the commitment transaction.
	if amountToSelf >= dustLimit {
		commitTx.AddTxOut(&wire.TxOut{
			PkScript: payToUsScriptHash,
			Value:    int64(amountToSelf),
		})
	}
	if amountToThem >= dustLimit {
		commitTx.AddTxOut(&wire.TxOut{
			PkScript: theirWitnessKeyHash,
			Value:    int64(amountToThem),
		})
	}

	return commitTx, nil
}

// CreateCooperativeCloseTx creates a transaction which if signed by both
// parties, then broadcast cooperatively closes an active channel. The creation
// of the closure transaction is modified by a boolean indicating if the party
// constructing the channel is the initiator of the closure. Currently it is
// expected that the initiator pays the transaction fees for the closing
// transaction in full.
func CreateCooperativeCloseTx(fundingTxIn wire.TxIn,
	localDust, remoteDust, ourBalance, theirBalance btcutil.Amount,
	ourDeliveryScript, theirDeliveryScript []byte,
	initiator bool) *wire.MsgTx {

	// Construct the transaction to perform a cooperative closure of the
	// channel. In the event that one side doesn't have any settled funds
	// within the channel then a refund output for that particular side can
	// be omitted.
	closeTx := wire.NewMsgTx(2)
	closeTx.AddTxIn(&fundingTxIn)

	// Create both cooperative closure outputs, properly respecting the
	// dust limits of both parties.
	if ourBalance >= localDust {
		closeTx.AddTxOut(&wire.TxOut{
			PkScript: ourDeliveryScript,
			Value:    int64(ourBalance),
		})
	}
	if theirBalance >= remoteDust {
		closeTx.AddTxOut(&wire.TxOut{
			PkScript: theirDeliveryScript,
			Value:    int64(theirBalance),
		})
	}

	txsort.InPlaceSort(closeTx)

	return closeTx
}

// CalcFee returns the commitment fee to use for the given
// fee rate (fee-per-kw).
func (lc *LightningChannel) CalcFee(feeRate SatPerKWeight) btcutil.Amount {
	return feeRate.FeeForWeight(input.CommitWeight)
}

// MaxFeeRate returns the maximum fee rate given an allocation of the channel
// initiator's spendable balance. This can be useful to determine when we should
// stop proposing fee updates that exceed our maximum allocation.
//
// NOTE: This should only be used for channels in which the local commitment is
// the initiator.
func (lc *LightningChannel) MaxFeeRate(maxAllocation float64) SatPerKWeight {
	lc.RLock()
	defer lc.RUnlock()

	// The maximum fee depends of the available balance that can be
	// committed towards fees.
	balance, weight := lc.availableBalance()
	feeBalance := float64(
		balance.ToSatoshis() + lc.channelState.LocalCommitment.CommitFee,
	)
	maxFee := feeBalance * maxAllocation

	// Ensure the fee rate doesn't dip below the fee floor.
	maxFeeRate := maxFee / (float64(weight) / 1000)
	return SatPerKWeight(math.Max(maxFeeRate, float64(FeePerKwFloor)))
}

// RemoteNextRevocation returns the channelState's RemoteNextRevocation.
func (lc *LightningChannel) RemoteNextRevocation() *btcec.PublicKey {
	lc.RLock()
	defer lc.RUnlock()

	return lc.channelState.RemoteNextRevocation
}

// IsInitiator returns true if we were the ones that initiated the funding
// workflow which led to the creation of this channel. Otherwise, it returns
// false.
func (lc *LightningChannel) IsInitiator() bool {
	lc.RLock()
	defer lc.RUnlock()

	return lc.channelState.IsInitiator
}

// CommitFeeRate returns the current fee rate of the commitment transaction in
// units of sat-per-kw.
func (lc *LightningChannel) CommitFeeRate() SatPerKWeight {
	lc.RLock()
	defer lc.RUnlock()

	return SatPerKWeight(lc.channelState.LocalCommitment.FeePerKw)
}

// IsPending returns true if the channel's funding transaction has been fully
// confirmed, and false otherwise.
func (lc *LightningChannel) IsPending() bool {
	lc.RLock()
	defer lc.RUnlock()

	return lc.channelState.IsPending
}

// State provides access to the channel's internal state.
func (lc *LightningChannel) State() *channeldb.OpenChannel {
	return lc.channelState
}

// MarkBorked marks the event when the channel as reached an irreconcilable
// state, such as a channel breach or state desynchronization. Borked channels
// should never be added to the switch.
func (lc *LightningChannel) MarkBorked() error {
	lc.Lock()
	defer lc.Unlock()

	return lc.channelState.MarkBorked()
}

// MarkCommitmentBroadcasted marks the channel as a commitment transaction has
// been broadcast, either our own or the remote, and we should watch the chain
// for it to confirm before taking any further action.
func (lc *LightningChannel) MarkCommitmentBroadcasted(tx *wire.MsgTx) error {
	lc.Lock()
	defer lc.Unlock()

	return lc.channelState.MarkCommitmentBroadcasted(tx)
}

// MarkDataLoss marks sets the channel status to LocalDataLoss and stores the
// passed commitPoint for use to retrieve funds in case the remote force closes
// the channel.
func (lc *LightningChannel) MarkDataLoss(commitPoint *btcec.PublicKey) error {
	lc.Lock()
	defer lc.Unlock()

	return lc.channelState.MarkDataLoss(commitPoint)
}

// ActiveHtlcs returns a slice of HTLC's which are currently active on *both*
// commitment transactions.
func (lc *LightningChannel) ActiveHtlcs() []channeldb.HTLC {
	lc.RLock()
	defer lc.RUnlock()

	// We'll only return HTLC's that are locked into *both* commitment
	// transactions. So we'll iterate through their set of HTLC's to note
	// which ones are present on their commitment.
	remoteHtlcs := make(map[[32]byte]struct{})
	for _, htlc := range lc.channelState.RemoteCommitment.Htlcs {
		onionHash := sha256.Sum256(htlc.OnionBlob[:])
		remoteHtlcs[onionHash] = struct{}{}
	}

	// Now that we know which HTLC's they have, we'll only mark the HTLC's
	// as active if *we* know them as well.
	activeHtlcs := make([]channeldb.HTLC, 0, len(remoteHtlcs))
	for _, htlc := range lc.channelState.LocalCommitment.Htlcs {
		if _, ok := remoteHtlcs[sha256.Sum256(htlc.OnionBlob[:])]; !ok {
			continue
		}

		activeHtlcs = append(activeHtlcs, htlc)
	}

	return activeHtlcs
}

// LocalChanReserve returns our local ChanReserve requirement for the remote party.
func (lc *LightningChannel) LocalChanReserve() btcutil.Amount {
	return lc.localChanCfg.ChanReserve
}

// NextLocalHtlcIndex returns the next unallocated local htlc index. To ensure
// this always returns the next index that has been not been allocated, this
// will first try to examine any pending commitments, before falling back to the
// last locked-in local commitment.
func (lc *LightningChannel) NextLocalHtlcIndex() (uint64, error) {
	lc.RLock()
	defer lc.RUnlock()

	return lc.channelState.NextLocalHtlcIndex()
}

// RemoteCommitHeight returns the commitment height of the remote chain.
func (lc *LightningChannel) RemoteCommitHeight() uint64 {
	lc.RLock()
	defer lc.RUnlock()

	return lc.channelState.RemoteCommitment.CommitHeight
}

// FwdMinHtlc returns the minimum HTLC value required by the remote node, i.e.
// the minimum value HTLC we can forward on this channel.
func (lc *LightningChannel) FwdMinHtlc() lnwire.MilliSatoshi {
	return lc.localChanCfg.MinHTLC
}<|MERGE_RESOLUTION|>--- conflicted
+++ resolved
@@ -4947,13 +4947,8 @@
 	// Fetch the current commitment transaction, along with their signature
 	// for the transaction.
 	localCommit := lc.channelState.LocalCommitment
-<<<<<<< HEAD
-	commitTx := localCommit.CommitTx
+	commitTx := localCommit.CommitTx.Copy()
 	theirSig := append(localCommit.CommitSig, byte(txscript.SigHashAll|txscript.SigHashForkID))
-=======
-	commitTx := localCommit.CommitTx.Copy()
-	theirSig := append(localCommit.CommitSig, byte(txscript.SigHashAll))
->>>>>>> 73ceb9a0
 
 	// With this, we then generate the full witness so the caller can
 	// broadcast a fully signed transaction.
