package lnwallet

import (
	"bytes"
	"container/list"
	"crypto/sha256"
	"fmt"
	"runtime"
	"sort"
	"sync"
	"sync/atomic"

	"github.com/davecgh/go-spew/spew"
	"github.com/roasbeef/btcd/blockchain"
	"github.com/roasbeef/btcd/chaincfg/chainhash"
	"github.com/shelvenzhou/lnd/chainntnfs"
	"github.com/shelvenzhou/lnd/channeldb"
	"github.com/shelvenzhou/lnd/lnwire"

	"github.com/roasbeef/btcd/btcec"
	"github.com/roasbeef/btcd/wire"
	"github.com/roasbeef/btcutil"
	"github.com/roasbeef/btcutil/txsort"
	btgTxscript "github.com/shelvenzhou/btgd/txscript"
)

var zeroHash chainhash.Hash

var (
	// ErrChanClosing is returned when a caller attempts to close a channel
	// that has already been closed or is in the process of being closed.
	ErrChanClosing = fmt.Errorf("channel is being closed, operation disallowed")

	// ErrNoWindow is returned when revocation window is exhausted.
	ErrNoWindow = fmt.Errorf("unable to sign new commitment, the current" +
		" revocation window is exhausted")

	// ErrMaxWeightCost is returned when the cost/weight (see segwit)
	// exceeds the widely used maximum allowed policy weight limit. In this
	// case the commitment transaction can't be propagated through the
	// network.
	ErrMaxWeightCost = fmt.Errorf("commitment transaction exceed max " +
		"available cost")

	// ErrMaxHTLCNumber is returned when a proposed HTLC would exceed the
	// maximum number of allowed HTLC's if committed in a state transition
	ErrMaxHTLCNumber = fmt.Errorf("commitment transaction exceed max " +
		"htlc number")

	// ErrMaxPendingAmount is returned when a proposed HTLC would exceed
	// the overall maximum pending value of all HTLCs if committed in a
	// state transition.
	ErrMaxPendingAmount = fmt.Errorf("commitment transaction exceed max" +
		"overall pending htlc value")

	// ErrBelowChanReserve is returned when a proposed HTLC would cause
	// one of the peer's funds to dip below the channel reserve limit.
	ErrBelowChanReserve = fmt.Errorf("commitment transaction dips peer " +
		"below chan reserve")

	// ErrBelowMinHTLC is returned when a proposed HTLC has a value that
	// is below the minimum HTLC value constraint for either us or our
	// peer depending on which flags are set.
	ErrBelowMinHTLC = fmt.Errorf("proposed HTLC value is below minimum " +
		"allowed HTLC value")

	// ErrCannotSyncCommitChains is returned if, upon receiving a ChanSync
	// message, the state machine deems that is unable to properly
	// synchronize states with the remote peer.
	ErrCannotSyncCommitChains = fmt.Errorf("unable to sync commit chains")

	// ErrInvalidLastCommitSecret is returned in the case that the
	// commitment secret sent by the remote party in their
	// ChannelReestablish message doesn't match the last secret we sent.
	ErrInvalidLastCommitSecret = fmt.Errorf("commit secret is incorrect")

	// ErrCommitSyncDataLoss is returned in the case that we receive a
	// valid commit secret within the ChannelReestablish message from the
	// remote node AND they advertise a RemoteCommitTailHeight higher than
	// our current known height.
	ErrCommitSyncDataLoss = fmt.Errorf("possible commitment state data " +
		"loss")
)

// channelState is an enum like type which represents the current state of a
// particular channel.
// TODO(roasbeef): actually update state
type channelState uint8

const (
	// channelPending indicates this channel is still going through the
	// funding workflow, and isn't yet open.
	channelPending channelState = iota

	// channelOpen represents an open, active channel capable of
	// sending/receiving HTLCs.
	channelOpen

	// channelClosing represents a channel which is in the process of being
	// closed.
	channelClosing

	// channelClosed represents a channel which has been fully closed. Note
	// that before a channel can be closed, ALL pending HTLCs must be
	// settled/removed.
	channelClosed

	// channelDispute indicates that an un-cooperative closure has been
	// detected within the channel.
	channelDispute

	// channelPendingPayment indicates that there a currently outstanding
	// HTLCs within the channel.
	channelPendingPayment
)

// PaymentHash represents the sha256 of a random value. This hash is used to
// uniquely track incoming/outgoing payments within this channel, as well as
// payments requested by the wallet/daemon.
type PaymentHash [32]byte

// updateType is the exact type of an entry within the shared HTLC log.
type updateType uint8

const (
	// Add is an update type that adds a new HTLC entry into the log.
	// Either side can add a new pending HTLC by adding a new Add entry
	// into their update log.
	Add updateType = iota

	// Fail is an update type which removes a prior HTLC entry from the
	// log. Adding a Fail entry to ones log will modify the _remote_
	// parties update log once a new commitment view has been evaluated
	// which contains the Fail entry.
	Fail

	// MalformedFail is an update type which removes a prior HTLC entry
	// from the log. Adding a MalformedFail entry to ones log will modify
	// the _remote_ parties update log once a new commitment view has been
	// evaluated which contains the MalformedFail entry. The difference
	// from Fail type lie in the different data we have to store.
	MalformedFail

	// Settle is an update type which settles a prior HTLC crediting the
	// balance of the receiving node. Adding a Settle entry to a log will
	// result in the settle entry being removed on the log as well as the
	// original add entry from the remote party's log after the next state
	// transition.
	Settle
)

// String returns a human readable string that uniquely identifies the target
// update type.
func (u updateType) String() string {
	switch u {
	case Add:
		return "Add"
	case Fail:
		return "Fail"
	case MalformedFail:
		return "MalformedFail"
	case Settle:
		return "Settle"
	default:
		return "<unknown type>"
	}
}

// PaymentDescriptor represents a commitment state update which either adds,
// settles, or removes an HTLC. PaymentDescriptors encapsulate all necessary
// metadata w.r.t to an HTLC, and additional data pairing a settle message to
// the original added HTLC.
//
// TODO(roasbeef): LogEntry interface??
//  * need to separate attrs for cancel/add/settle
type PaymentDescriptor struct {
	// RHash is the payment hash for this HTLC. The HTLC can be settled iff
	// the preimage to this hash is presented.
	RHash PaymentHash

	// RPreimage is the preimage that settles the HTLC pointed to within the
	// log by the ParentIndex.
	RPreimage PaymentHash

	// Timeout is the absolute timeout in blocks, after which this HTLC
	// expires.
	Timeout uint32

	// Amount is the HTLC amount in milli-satoshis.
	Amount lnwire.MilliSatoshi

	// LogIndex is the log entry number that his HTLC update has within the
	// log. Depending on if IsIncoming is true, this is either an entry the
	// remote party added, or one that we added locally.
	LogIndex uint64

	// HtlcIndex is the index within the main update log for this HTLC.
	// Entries within the log of type Add will have this field populated,
	// as other entries will point to the entry via this counter.
	//
	// NOTE: This field will only be populate if EntryType is Add.
	HtlcIndex uint64

	// ParentIndex is the HTLC index of the entry that this update settles or
	// times out.
	//
	// NOTE: This field will only be populate if EntryType is Fail or
	// Settle.
	ParentIndex uint64

	// SourceRef points to an Add update in a forwarding package owned by
	// this channel.
	//
	// NOTE: This field will only be populated if EntryType is Fail or
	// Settle.
	SourceRef *channeldb.AddRef

	// DestRef points to a Fail/Settle update in another link's forwarding
	// package.
	//
	// NOTE: This field will only be populated if EntryType is Fail or
	// Settle, and the forwarded Add successfully included in an outgoing
	// link's commitment txn.
	DestRef *channeldb.SettleFailRef

	// OpenCircuitKey references the incoming Chan/HTLC ID of an Add HTLC
	// packet delivered by the switch.
	//
	// NOTE: This field is only populated for payment descriptors in the
	// *local* update log, and if the Add packet was delivered by the
	// switch.
	OpenCircuitKey *channeldb.CircuitKey

	// ClosedCircuitKey references the incoming Chan/HTLC ID of the Add HTLC
	// that opened the circuit.
	//
	// NOTE: This field is only populated for payment descriptors in the
	// *local* update log, and if settle/fails have a committed circuit in
	// the circuit map.
	ClosedCircuitKey *channeldb.CircuitKey

	// localOutputIndex is the output index of this HTLc output in the
	// commitment transaction of the local node.
	//
	// NOTE: If the output is dust from the PoV of the local commitment
	// chain, then this value will be -1.
	localOutputIndex int32

	// remoteOutputIndex is the output index of this HTLC output in the
	// commitment transaction of the remote node.
	//
	// NOTE: If the output is dust from the PoV of the remote commitment
	// chain, then this value will be -1.
	remoteOutputIndex int32

	// sig is the signature for the second-level HTLC transaction that
	// spends the version of this HTLC on the commitment transaction of the
	// local node. This signature is generated by the remote node and
	// stored by the local node in the case that local node needs to
	// broadcast their commitment transaction.
	sig *btcec.Signature

	// addCommitHeight[Remote|Local] encodes the height of the commitment
	// which included this HTLC on either the remote or local commitment
	// chain. This value is used to determine when an HTLC is fully
	// "locked-in".
	addCommitHeightRemote uint64
	addCommitHeightLocal  uint64

	// removeCommitHeight[Remote|Local] encodes the height of the
	// commitment which removed the parent pointer of this
	// PaymentDescriptor either due to a timeout or a settle. Once both
	// these heights are below the tail of both chains, the log entries can
	// safely be removed.
	removeCommitHeightRemote uint64
	removeCommitHeightLocal  uint64

	// OnionBlob is an opaque blob which is used to complete multi-hop
	// routing.
	//
	// NOTE: Populated only on add payment descriptor entry types.
	OnionBlob []byte

	// ShaOnionBlob is a sha of the onion blob.
	//
	// NOTE: Populated only in payment descriptor with MalfromedFail type.
	ShaOnionBlob [sha256.Size]byte

	// FailReason stores the reason why a particular payment was cancelled.
	//
	// NOTE: Populate only in fail payment descriptor entry types.
	FailReason []byte

	// FailCode stores the code why a particular payment was cancelled.
	//
	// NOTE: Populated only in payment descriptor with MalfromedFail type.
	FailCode lnwire.FailCode

	// [our|their|]PkScript are the raw public key scripts that encodes the
	// redemption rules for this particular HTLC. These fields will only be
	// populated iff the EntryType of this PaymentDescriptor is Add.
	// ourPkScript is the ourPkScript from the context of our local
	// commitment chain. theirPkScript is the latest pkScript from the
	// context of the remote commitment chain.
	//
	// NOTE: These values may change within the logs themselves, however,
	// they'll stay consistent within the commitment chain entries
	// themselves.
	ourPkScript        []byte
	ourWitnessScript   []byte
	theirPkScript      []byte
	theirWitnessScript []byte

	// EntryType denotes the exact type of the PaymentDescriptor. In the
	// case of a Timeout, or Settle type, then the Parent field will point
	// into the log to the HTLC being modified.
	EntryType updateType

	// isForwarded denotes if an incoming HTLC has been forwarded to any
	// possible upstream peers in the route.
	isForwarded bool
}

// PayDescsFromRemoteLogUpdates converts a slice of LogUpdates received from the
// remote peer into PaymentDescriptors to inform a link's forwarding decisions.
//
// NOTE: The provided `logUpdates` MUST corresponding exactly to either the Adds
// or SettleFails in this channel's forwarding package at `height`.
func PayDescsFromRemoteLogUpdates(chanID lnwire.ShortChannelID, height uint64,
	logUpdates []channeldb.LogUpdate) []*PaymentDescriptor {

	// Allocate enough space to hold all of the payment descriptors we will
	// reconstruct, and also the list of pointers that will be returned to
	// the caller.
	payDescs := make([]PaymentDescriptor, 0, len(logUpdates))
	payDescPtrs := make([]*PaymentDescriptor, 0, len(logUpdates))

	// Iterate over the log updates we loaded from disk, and reconstruct the
	// payment descriptor corresponding to one of the four types of htlcs we
	// can receive from the remote peer. We only repopulate the information
	// necessary to process the packets and, if necessary, forward them to
	// the switch.
	//
	// For each log update, we include either an AddRef or a SettleFailRef
	// so that they can be ACK'd and garbage collected.
	for i, logUpdate := range logUpdates {
		var pd PaymentDescriptor
		switch wireMsg := logUpdate.UpdateMsg.(type) {

		case *lnwire.UpdateAddHTLC:
			pd = PaymentDescriptor{
				RHash:     wireMsg.PaymentHash,
				Timeout:   wireMsg.Expiry,
				Amount:    wireMsg.Amount,
				EntryType: Add,
				HtlcIndex: wireMsg.ID,
				LogIndex:  logUpdate.LogIndex,
				SourceRef: &channeldb.AddRef{
					Height: height,
					Index:  uint16(i),
				},
			}
			pd.OnionBlob = make([]byte, len(wireMsg.OnionBlob))
			copy(pd.OnionBlob[:], wireMsg.OnionBlob[:])

		case *lnwire.UpdateFulfillHTLC:
			pd = PaymentDescriptor{
				RPreimage:   wireMsg.PaymentPreimage,
				ParentIndex: wireMsg.ID,
				EntryType:   Settle,
				DestRef: &channeldb.SettleFailRef{
					Source: chanID,
					Height: height,
					Index:  uint16(i),
				},
			}

		case *lnwire.UpdateFailHTLC:
			pd = PaymentDescriptor{
				ParentIndex: wireMsg.ID,
				EntryType:   Fail,
				FailReason:  wireMsg.Reason[:],
				DestRef: &channeldb.SettleFailRef{
					Source: chanID,
					Height: height,
					Index:  uint16(i),
				},
			}

		case *lnwire.UpdateFailMalformedHTLC:
			pd = PaymentDescriptor{
				ParentIndex:  wireMsg.ID,
				EntryType:    MalformedFail,
				FailCode:     wireMsg.FailureCode,
				ShaOnionBlob: wireMsg.ShaOnionBlob,
				DestRef: &channeldb.SettleFailRef{
					Source: chanID,
					Height: height,
					Index:  uint16(i),
				},
			}
		}

		payDescs = append(payDescs, pd)
		payDescPtrs = append(payDescPtrs, &payDescs[i])
	}

	return payDescPtrs
}

// commitment represents a commitment to a new state within an active channel.
// New commitments can be initiated by either side. Commitments are ordered
// into a commitment chain, with one existing for both parties. Each side can
// independently extend the other side's commitment chain, up to a certain
// "revocation window", which once reached, disallows new commitments until
// the local nodes receives the revocation for the remote node's chain tail.
type commitment struct {
	// height represents the commitment height of this commitment, or the
	// update number of this commitment.
	height uint64

	// isOurs indicates whether this is the local or remote node's version
	// of the commitment.
	isOurs bool

	// [our|their]MessageIndex are indexes into the HTLC log, up to which
	// this commitment transaction includes. These indexes allow both sides
	// to independently, and concurrent send create new commitments. Each
	// new commitment sent to the remote party includes an index in the
	// shared log which details which of their updates we're including in
	// this new commitment.
	ourMessageIndex   uint64
	theirMessageIndex uint64

	// [our|their]HtlcIndex are the current running counters for the HTLC's
	// offered by either party. This value is incremented each time a party
	// offers a new HTLC. The log update methods that consume HTLC's will
	// reference these counters, rather than the running cumulative message
	// counters.
	ourHtlcIndex   uint64
	theirHtlcIndex uint64

	// txn is the commitment transaction generated by including any HTLC
	// updates whose index are below the two indexes listed above. If this
	// commitment is being added to the remote chain, then this txn is
	// their version of the commitment transactions. If the local commit
	// chain is being modified, the opposite is true.
	txn *wire.MsgTx

	// sig is a signature for the above commitment transaction.
	sig []byte

	// [our|their]Balance represents the settled balances at this point
	// within the commitment chain. This balance is computed by properly
	// evaluating all the add/remove/settle log entries before the listed
	// indexes.
	//
	// NOTE: This is the balance *before* subtracting any commitment fee.
	ourBalance   lnwire.MilliSatoshi
	theirBalance lnwire.MilliSatoshi

	// fee is the amount that will be paid as fees for this commitment
	// transaction. The fee is recorded here so that it can be added back
	// and recalculated for each new update to the channel state.
	fee btcutil.Amount

	// feePerKw is the fee per kw used to calculate this commitment
	// transaction's fee.
	feePerKw SatPerKWeight

	// dustLimit is the limit on the commitment transaction such that no
	// output values should be below this amount.
	dustLimit btcutil.Amount

	// outgoingHTLCs is a slice of all the outgoing HTLC's (from our PoV)
	// on this commitment transaction.
	outgoingHTLCs []PaymentDescriptor

	// incomingHTLCs is a slice of all the incoming HTLC's (from our PoV)
	// on this commitment transaction.
	incomingHTLCs []PaymentDescriptor

	// [outgoing|incoming]HTLCIndex is an index that maps an output index
	// on the commitment transaction to the payment descriptor that
	// represents the HTLC output.
	//
	// NOTE: that these fields are only populated if this commitment state
	// belongs to the local node. These maps are used when validating any
	// HTLC signatures which are part of the local commitment state. We use
	// this map in order to locate the details needed to validate an HTLC
	// signature while iterating of the outputs in the local commitment
	// view.
	outgoingHTLCIndex map[int32]*PaymentDescriptor
	incomingHTLCIndex map[int32]*PaymentDescriptor
}

// locateOutputIndex is a small helper function to locate the output index of a
// particular HTLC within the current commitment transaction. The duplicate map
// massed in is to be retained for each output within the commitment
// transition.  This ensures that we don't assign multiple HTLC's to the same
// index within the commitment transaction.
func locateOutputIndex(p *PaymentDescriptor, tx *wire.MsgTx, ourCommit bool,
	dups map[PaymentHash][]int32) (int32, error) {

	// Checks to see if element (e) exists in slice (s).
	contains := func(s []int32, e int32) bool {
		for _, a := range s {
			if a == e {
				return true
			}
		}
		return false
	}

	// If this their commitment transaction, we'll be trying to locate
	// their pkScripts, otherwise we'll be looking for ours. This is
	// required as the commitment states are asymmetric in order to ascribe
	// blame in the case of a contract breach.
	pkScript := p.theirPkScript
	if ourCommit {
		pkScript = p.ourPkScript
	}

	for i, txOut := range tx.TxOut {
		if bytes.Equal(txOut.PkScript, pkScript) &&
			txOut.Value == int64(p.Amount.ToSatoshis()) {

			// If this payment hash and index has already been
			// found, then we'll continue in order to avoid any
			// duplicate indexes.
			if contains(dups[p.RHash], int32(i)) {
				continue
			}

			idx := int32(i)
			dups[p.RHash] = append(dups[p.RHash], idx)
			return idx, nil
		}
	}

	return 0, fmt.Errorf("unable to find htlc: script=%x, value=%v",
		pkScript, p.Amount)
}

// populateHtlcIndexes modifies the set of HTLC's locked-into the target view
// to have full indexing information populated. This information is required as
// we need to keep track of the indexes of each HTLC in order to properly write
// the current state to disk, and also to locate the PaymentDescriptor
// corresponding to HTLC outputs in the commitment transaction.
func (c *commitment) populateHtlcIndexes() error {
	// First, we'll set up some state to allow us to locate the output
	// index of the all the HTLC's within the commitment transaction. We
	// must keep this index so we can validate the HTLC signatures sent to
	// us.
	dups := make(map[PaymentHash][]int32)
	c.outgoingHTLCIndex = make(map[int32]*PaymentDescriptor)
	c.incomingHTLCIndex = make(map[int32]*PaymentDescriptor)

	// populateIndex is a helper function that populates the necessary
	// indexes within the commitment view for a particular HTLC.
	populateIndex := func(htlc *PaymentDescriptor, incoming bool) error {
		isDust := htlcIsDust(incoming, c.isOurs, c.feePerKw,
			htlc.Amount.ToSatoshis(), c.dustLimit)

		var err error
		switch {

		// If this is our commitment transaction, and this is a dust
		// output then we mark it as such using a -1 index.
		case c.isOurs && isDust:
			htlc.localOutputIndex = -1

		// If this is the commitment transaction of the remote party,
		// and this is a dust output then we mark it as such using a -1
		// index.
		case !c.isOurs && isDust:
			htlc.remoteOutputIndex = -1

		// If this is our commitment transaction, then we'll need to
		// locate the output and the index so we can verify an HTLC
		// signatures.
		case c.isOurs:
			htlc.localOutputIndex, err = locateOutputIndex(
				htlc, c.txn, c.isOurs, dups,
			)
			if err != nil {
				return err
			}

			// As this is our commitment transactions, we need to
			// keep track of the locations of each output on the
			// transaction so we can verify any HTLC signatures
			// sent to us after we construct the HTLC view.
			if incoming {
				c.incomingHTLCIndex[htlc.localOutputIndex] = htlc
			} else {
				c.outgoingHTLCIndex[htlc.localOutputIndex] = htlc
			}

		// Otherwise, this is there remote party's commitment
		// transaction and we only need to populate the remote output
		// index within the HTLC index.
		case !c.isOurs:
			htlc.remoteOutputIndex, err = locateOutputIndex(
				htlc, c.txn, c.isOurs, dups,
			)
			if err != nil {
				return err
			}

		default:
			return fmt.Errorf("invalid commitment configuration")
		}

		return nil
	}

	// Finally, we'll need to locate the index within the commitment
	// transaction of all the HTLC outputs. This index will be required
	// later when we write the commitment state to disk, and also when
	// generating signatures for each of the HTLC transactions.
	for i := 0; i < len(c.outgoingHTLCs); i++ {
		htlc := &c.outgoingHTLCs[i]
		if err := populateIndex(htlc, false); err != nil {
			return err
		}
	}
	for i := 0; i < len(c.incomingHTLCs); i++ {
		htlc := &c.incomingHTLCs[i]
		if err := populateIndex(htlc, true); err != nil {
			return err
		}
	}

	return nil
}

// toDiskCommit converts the target commitment into a format suitable to be
// written to disk after an accepted state transition.
func (c *commitment) toDiskCommit(ourCommit bool) *channeldb.ChannelCommitment {
	numHtlcs := len(c.outgoingHTLCs) + len(c.incomingHTLCs)

	commit := &channeldb.ChannelCommitment{
		CommitHeight:    c.height,
		LocalLogIndex:   c.ourMessageIndex,
		LocalHtlcIndex:  c.ourHtlcIndex,
		RemoteLogIndex:  c.theirMessageIndex,
		RemoteHtlcIndex: c.theirHtlcIndex,
		LocalBalance:    c.ourBalance,
		RemoteBalance:   c.theirBalance,
		CommitFee:       c.fee,
		FeePerKw:        btcutil.Amount(c.feePerKw),
		CommitTx:        c.txn,
		CommitSig:       c.sig,
		Htlcs:           make([]channeldb.HTLC, 0, numHtlcs),
	}

	for _, htlc := range c.outgoingHTLCs {
		outputIndex := htlc.localOutputIndex
		if !ourCommit {
			outputIndex = htlc.remoteOutputIndex
		}

		h := channeldb.HTLC{
			RHash:         htlc.RHash,
			Amt:           htlc.Amount,
			RefundTimeout: htlc.Timeout,
			OutputIndex:   outputIndex,
			HtlcIndex:     htlc.HtlcIndex,
			LogIndex:      htlc.LogIndex,
			Incoming:      false,
		}
		h.OnionBlob = make([]byte, len(htlc.OnionBlob))
		copy(h.OnionBlob[:], htlc.OnionBlob)

		if ourCommit && htlc.sig != nil {
			h.Signature = htlc.sig.Serialize()
		}

		commit.Htlcs = append(commit.Htlcs, h)
	}

	for _, htlc := range c.incomingHTLCs {
		outputIndex := htlc.localOutputIndex
		if !ourCommit {
			outputIndex = htlc.remoteOutputIndex
		}

		h := channeldb.HTLC{
			RHash:         htlc.RHash,
			Amt:           htlc.Amount,
			RefundTimeout: htlc.Timeout,
			OutputIndex:   outputIndex,
			HtlcIndex:     htlc.HtlcIndex,
			LogIndex:      htlc.LogIndex,
			Incoming:      true,
		}
		h.OnionBlob = make([]byte, len(htlc.OnionBlob))
		copy(h.OnionBlob[:], htlc.OnionBlob)

		if ourCommit && htlc.sig != nil {
			h.Signature = htlc.sig.Serialize()
		}

		commit.Htlcs = append(commit.Htlcs, h)
	}

	return commit
}

// diskHtlcToPayDesc converts an HTLC previously written to disk within a
// commitment state to the form required to manipulate in memory within the
// commitment struct and updateLog. This function is used when we need to
// restore commitment state written do disk back into memory once we need to
// restart a channel session.
func (lc *LightningChannel) diskHtlcToPayDesc(feeRate SatPerKWeight,
	commitHeight uint64, htlc *channeldb.HTLC, localCommitKeys,
	remoteCommitKeys *CommitmentKeyRing) (PaymentDescriptor, error) {

	// The proper pkScripts for this PaymentDescriptor must be
	// generated so we can easily locate them within the commitment
	// transaction in the future.
	var (
		ourP2WSH, theirP2WSH                 []byte
		ourWitnessScript, theirWitnessScript []byte
		pd                                   PaymentDescriptor
		err                                  error
	)

	// If the either outputs is dust from the local or remote node's
	// perspective, then we don't need to generate the scripts as we only
	// generate them in order to locate the outputs within the commitment
	// transaction. As we'll mark dust with a special output index in the
	// on-disk state snapshot.
	isDustLocal := htlcIsDust(htlc.Incoming, true, feeRate,
		htlc.Amt.ToSatoshis(), lc.channelState.LocalChanCfg.DustLimit)
	if !isDustLocal && localCommitKeys != nil {
		ourP2WSH, ourWitnessScript, err = genHtlcScript(
			htlc.Incoming, true, htlc.RefundTimeout, htlc.RHash,
			localCommitKeys)
		if err != nil {
			return pd, err
		}
	}
	isDustRemote := htlcIsDust(htlc.Incoming, false, feeRate,
		htlc.Amt.ToSatoshis(), lc.channelState.RemoteChanCfg.DustLimit)
	if !isDustRemote && remoteCommitKeys != nil {
		theirP2WSH, theirWitnessScript, err = genHtlcScript(
			htlc.Incoming, false, htlc.RefundTimeout, htlc.RHash,
			remoteCommitKeys)
		if err != nil {
			return pd, err
		}
	}

	// With the scripts reconstructed (depending on if this is our commit
	// vs theirs or a pending commit for the remote party), we can now
	// re-create the original payment descriptor.
	pd = PaymentDescriptor{
		RHash:              htlc.RHash,
		Timeout:            htlc.RefundTimeout,
		Amount:             htlc.Amt,
		EntryType:          Add,
		HtlcIndex:          htlc.HtlcIndex,
		LogIndex:           htlc.LogIndex,
		OnionBlob:          htlc.OnionBlob,
		ourPkScript:        ourP2WSH,
		ourWitnessScript:   ourWitnessScript,
		theirPkScript:      theirP2WSH,
		theirWitnessScript: theirWitnessScript,
	}

	return pd, nil
}

// extractPayDescs will convert all HTLC's present within a disk commit state
// to a set of incoming and outgoing payment descriptors. Once reconstructed,
// these payment descriptors can be re-inserted into the in-memory updateLog
// for each side.
func (lc *LightningChannel) extractPayDescs(commitHeight uint64,
	feeRate SatPerKWeight, htlcs []channeldb.HTLC, localCommitKeys,
	remoteCommitKeys *CommitmentKeyRing) ([]PaymentDescriptor, []PaymentDescriptor, error) {

	var (
		incomingHtlcs []PaymentDescriptor
		outgoingHtlcs []PaymentDescriptor
	)

	// For each included HTLC within this commitment state, we'll convert
	// the disk format into our in memory PaymentDescriptor format,
	// partitioning based on if we offered or received the HTLC.
	for _, htlc := range htlcs {
		// TODO(roasbeef): set isForwarded to false for all? need to
		// persist state w.r.t to if forwarded or not, or can
		// inadvertently trigger replays

		payDesc, err := lc.diskHtlcToPayDesc(
			feeRate, commitHeight, &htlc,
			localCommitKeys, remoteCommitKeys,
		)
		if err != nil {
			return incomingHtlcs, outgoingHtlcs, err
		}

		if htlc.Incoming {
			incomingHtlcs = append(incomingHtlcs, payDesc)
		} else {
			outgoingHtlcs = append(outgoingHtlcs, payDesc)
		}
	}

	return incomingHtlcs, outgoingHtlcs, nil
}

// diskCommitToMemCommit converts the on-disk commitment format to our
// in-memory commitment format which is needed in order to properly resume
// channel operations after a restart.
func (lc *LightningChannel) diskCommitToMemCommit(isLocal bool,
	diskCommit *channeldb.ChannelCommitment, localCommitPoint,
	remoteCommitPoint *btcec.PublicKey) (*commitment, error) {

	// First, we'll need to re-derive the commitment key ring for each
	// party used within this particular state. If this is a pending commit
	// (we extended but weren't able to complete the commitment dance
	// before shutdown), then the localCommitPoint won't be set as we
	// haven't yet received a responding commitment from the remote party.
	var localCommitKeys, remoteCommitKeys *CommitmentKeyRing
	if localCommitPoint != nil {
		localCommitKeys = deriveCommitmentKeys(localCommitPoint, true,
			lc.localChanCfg, lc.remoteChanCfg)
	}
	if remoteCommitPoint != nil {
		remoteCommitKeys = deriveCommitmentKeys(remoteCommitPoint, false,
			lc.localChanCfg, lc.remoteChanCfg)
	}

	// With the key rings re-created, we'll now convert all the on-disk
	// HTLC"s into PaymentDescriptor's so we can re-insert them into our
	// update log.
	incomingHtlcs, outgoingHtlcs, err := lc.extractPayDescs(
		diskCommit.CommitHeight, SatPerKWeight(diskCommit.FeePerKw),
		diskCommit.Htlcs, localCommitKeys, remoteCommitKeys,
	)
	if err != nil {
		return nil, err
	}

	// With the necessary items generated, we'll now re-construct the
	// commitment state as it was originally present in memory.
	commit := &commitment{
		height:            diskCommit.CommitHeight,
		isOurs:            isLocal,
		ourBalance:        diskCommit.LocalBalance,
		theirBalance:      diskCommit.RemoteBalance,
		ourMessageIndex:   diskCommit.LocalLogIndex,
		ourHtlcIndex:      diskCommit.LocalHtlcIndex,
		theirMessageIndex: diskCommit.RemoteLogIndex,
		theirHtlcIndex:    diskCommit.RemoteHtlcIndex,
		txn:               diskCommit.CommitTx,
		sig:               diskCommit.CommitSig,
		fee:               diskCommit.CommitFee,
		feePerKw:          SatPerKWeight(diskCommit.FeePerKw),
		incomingHTLCs:     incomingHtlcs,
		outgoingHTLCs:     outgoingHtlcs,
	}
	if isLocal {
		commit.dustLimit = lc.channelState.LocalChanCfg.DustLimit
	} else {
		commit.dustLimit = lc.channelState.RemoteChanCfg.DustLimit
	}

	// Finally, we'll re-populate the HTLC index for this state so we can
	// properly locate each HTLC within the commitment transaction.
	if err := commit.populateHtlcIndexes(); err != nil {
		return nil, err
	}

	return commit, nil
}

// CommitmentKeyRing holds all derived keys needed to construct commitment and
// HTLC transactions. The keys are derived differently depending whether the
// commitment transaction is ours or the remote peer's. Private keys associated
// with each key may belong to the commitment owner or the "other party" which
// is referred to in the field comments, regardless of which is local and which
// is remote.
type CommitmentKeyRing struct {
	// commitPoint is the "per commitment point" used to derive the tweak
	// for each base point.
	CommitPoint *btcec.PublicKey

	// LocalCommitKeyTweak is the tweak used to derive the local public key
	// from the local payment base point or the local private key from the
	// base point secret. This may be included in a SignDescriptor to
	// generate signatures for the local payment key.
	LocalCommitKeyTweak []byte

	// TODO(roasbeef): need delay tweak as well?

	// LocalHtlcKeyTweak is the teak used to derive the local HTLC key from
	// the local HTLC base point. This value is needed in order to
	// derive the final key used within the HTLC scripts in the commitment
	// transaction.
	LocalHtlcKeyTweak []byte

	// LocalHtlcKey is the key that will be used in the "to self" clause of
	// any HTLC scripts within the commitment transaction for this key ring
	// set.
	LocalHtlcKey *btcec.PublicKey

	// RemoteHtlcKey is the key that will be used in clauses within the
	// HTLC script that send money to the remote party.
	RemoteHtlcKey *btcec.PublicKey

	// DelayKey is the commitment transaction owner's key which is included
	// in HTLC success and timeout transaction scripts.
	DelayKey *btcec.PublicKey

	// NoDelayKey is the other party's payment key in the commitment tx.
	// This is the key used to generate the unencumbered output within the
	// commitment transaction.
	NoDelayKey *btcec.PublicKey

	// RevocationKey is the key that can be used by the other party to
	// redeem outputs from a revoked commitment transaction if it were to
	// be published.
	RevocationKey *btcec.PublicKey
}

// deriveCommitmentKey generates a new commitment key set using the base points
// and commitment point. The keys are derived differently depending whether the
// commitment transaction is ours or the remote peer's.
func deriveCommitmentKeys(commitPoint *btcec.PublicKey, isOurCommit bool,
	localChanCfg, remoteChanCfg *channeldb.ChannelConfig) *CommitmentKeyRing {

	// First, we'll derive all the keys that don't depend on the context of
	// whose commitment transaction this is.
	keyRing := &CommitmentKeyRing{
		CommitPoint: commitPoint,

		LocalCommitKeyTweak: SingleTweakBytes(
			commitPoint, localChanCfg.PaymentBasePoint.PubKey,
		),
		LocalHtlcKeyTweak: SingleTweakBytes(
			commitPoint, localChanCfg.HtlcBasePoint.PubKey,
		),
		LocalHtlcKey: TweakPubKey(
			localChanCfg.HtlcBasePoint.PubKey, commitPoint,
		),
		RemoteHtlcKey: TweakPubKey(
			remoteChanCfg.HtlcBasePoint.PubKey, commitPoint,
		),
	}

	// We'll now compute the delay, no delay, and revocation key based on
	// the current commitment point. All keys are tweaked each state in
	// order to ensure the keys from each state are unlinkable. To create
	// the revocation key, we take the opposite party's revocation base
	// point and combine that with the current commitment point.
	var (
		delayBasePoint      *btcec.PublicKey
		noDelayBasePoint    *btcec.PublicKey
		revocationBasePoint *btcec.PublicKey
	)
	if isOurCommit {
		delayBasePoint = localChanCfg.DelayBasePoint.PubKey
		noDelayBasePoint = remoteChanCfg.PaymentBasePoint.PubKey
		revocationBasePoint = remoteChanCfg.RevocationBasePoint.PubKey
	} else {
		delayBasePoint = remoteChanCfg.DelayBasePoint.PubKey
		noDelayBasePoint = localChanCfg.PaymentBasePoint.PubKey
		revocationBasePoint = localChanCfg.RevocationBasePoint.PubKey
	}

	// With the base points assigned, we can now derive the actual keys
	// using the base point, and the current commitment tweak.
	keyRing.DelayKey = TweakPubKey(delayBasePoint, commitPoint)
	keyRing.NoDelayKey = TweakPubKey(noDelayBasePoint, commitPoint)
	keyRing.RevocationKey = DeriveRevocationPubkey(
		revocationBasePoint, commitPoint,
	)

	return keyRing
}

// commitmentChain represents a chain of unrevoked commitments. The tail of the
// chain is the latest fully signed, yet unrevoked commitment. Two chains are
// tracked, one for the local node, and another for the remote node. New
// commitments we create locally extend the remote node's chain, and vice
// versa. Commitment chains are allowed to grow to a bounded length, after
// which the tail needs to be "dropped" before new commitments can be received.
// The tail is "dropped" when the owner of the chain sends a revocation for the
// previous tail.
type commitmentChain struct {
	// commitments is a linked list of commitments to new states. New
	// commitments are added to the end of the chain with increase height.
	// Once a commitment transaction is revoked, the tail is incremented,
	// freeing up the revocation window for new commitments.
	commitments *list.List

	// startingHeight is the starting height of this commitment chain on a
	// session basis.
	startingHeight uint64
}

// newCommitmentChain creates a new commitment chain from an initial height.
func newCommitmentChain(initialHeight uint64) *commitmentChain {
	return &commitmentChain{
		commitments:    list.New(),
		startingHeight: initialHeight,
	}
}

// addCommitment extends the commitment chain by a single commitment. This
// added commitment represents a state update proposed by either party. Once
// the commitment prior to this commitment is revoked, the commitment becomes
// the new defacto state within the channel.
func (s *commitmentChain) addCommitment(c *commitment) {
	s.commitments.PushBack(c)
}

// advanceTail reduces the length of the commitment chain by one. The tail of
// the chain should be advanced once a revocation for the lowest unrevoked
// commitment in the chain is received.
func (s *commitmentChain) advanceTail() {
	s.commitments.Remove(s.commitments.Front())
}

// tip returns the latest commitment added to the chain.
func (s *commitmentChain) tip() *commitment {
	return s.commitments.Back().Value.(*commitment)
}

// tail returns the lowest unrevoked commitment transaction in the chain.
func (s *commitmentChain) tail() *commitment {
	return s.commitments.Front().Value.(*commitment)
}

// hasUnackedCommitment returns true if the commitment chain has more than one
// entry. The tail of the commitment chain has been ACKed by revoking all prior
// commitments, but any subsequent commitments have not yet been ACKed.
func (s *commitmentChain) hasUnackedCommitment() bool {
	return s.commitments.Front() != s.commitments.Back()
}

// updateLog is an append-only log that stores updates to a node's commitment
// chain. This structure can be seen as the "mempool" within Lightning where
// changes are stored before they're committed to the chain. Once an entry has
// been committed in both the local and remote commitment chain, then it can be
// removed from this log.
//
// TODO(roasbeef): create lightning package, move commitment and update to
// package?
//  * also move state machine, separate from lnwallet package
//  * possible embed updateLog within commitmentChain.
type updateLog struct {
	// logIndex is a monotonically increasing integer that tracks the total
	// number of update entries ever applied to the log. When sending new
	// commitment states, we include all updates up to this index.
	logIndex uint64

	// htlcCounter is a monotonically increasing integer that tracks the
	// total number of offered HTLC's by the owner of this update log. We
	// use a distinct index for this purpose, as update's that remove
	// entries from the log will be indexed using this counter.
	htlcCounter uint64

	// List is the updatelog itself, we embed this value so updateLog has
	// access to all the method of a list.List.
	*list.List

	// updateIndex is an index that maps a particular entries index to the
	// list element within the list.List above.
	updateIndex map[uint64]*list.Element

	// offerIndex is an index that maps the counter for offered HTLC's to
	// their list element within the main list.List.
	htlcIndex map[uint64]*list.Element

	// modifiedHtlcs is a set that keeps track of all the current modified
	// htlcs. A modified HTLC is one that's present in the log, and has as
	// a pending fail or settle that's attempting to consume it.
	modifiedHtlcs map[uint64]struct{}
}

// newUpdateLog creates a new updateLog instance.
func newUpdateLog(logIndex, htlcCounter uint64) *updateLog {
	return &updateLog{
		List:          list.New(),
		updateIndex:   make(map[uint64]*list.Element),
		htlcIndex:     make(map[uint64]*list.Element),
		logIndex:      logIndex,
		htlcCounter:   htlcCounter,
		modifiedHtlcs: make(map[uint64]struct{}),
	}
}

// restoreHtlc will "restore" a prior HTLC to the updateLog. We say restore as
// this method is intended to be used when re-covering a prior commitment
// state. This function differs from appendHtlc in that it won't increment
// either of log's counters. If the HTLC is already present, then it is
// ignored.
func (u *updateLog) restoreHtlc(pd *PaymentDescriptor) {
	if _, ok := u.htlcIndex[pd.HtlcIndex]; ok {
		return
	}

	u.htlcIndex[pd.HtlcIndex] = u.PushBack(pd)
}

// appendUpdate appends a new update to the tip of the updateLog. The entry is
// also added to index accordingly.
func (u *updateLog) appendUpdate(pd *PaymentDescriptor) {
	u.updateIndex[u.logIndex] = u.PushBack(pd)
	u.logIndex++
}

// appendHtlc appends a new HTLC offer to the tip of the update log. The entry
// is also added to the offer index accordingly.
func (u *updateLog) appendHtlc(pd *PaymentDescriptor) {
	u.htlcIndex[u.htlcCounter] = u.PushBack(pd)
	u.htlcCounter++

	u.logIndex++
}

// lookupHtlc attempts to look up an offered HTLC according to its offer
// index. If the entry isn't found, then a nil pointer is returned.
func (u *updateLog) lookupHtlc(i uint64) *PaymentDescriptor {
	htlc, ok := u.htlcIndex[i]
	if !ok {
		return nil
	}

	return htlc.Value.(*PaymentDescriptor)
}

// remove attempts to remove an entry from the update log. If the entry is
// found, then the entry will be removed from the update log and index.
func (u *updateLog) removeUpdate(i uint64) {
	entry := u.updateIndex[i]
	u.Remove(entry)
	delete(u.updateIndex, i)
}

// removeHtlc attempts to remove an HTLC offer form the update log. If the
// entry is found, then the entry will be removed from both the main log and
// the offer index.
func (u *updateLog) removeHtlc(i uint64) {
	entry := u.htlcIndex[i]
	u.Remove(entry)
	delete(u.htlcIndex, i)

	delete(u.modifiedHtlcs, i)
}

// htlcHasModification returns true if the HTLC identified by the passed index
// has a pending modification within the log.
func (u *updateLog) htlcHasModification(i uint64) bool {
	_, o := u.modifiedHtlcs[i]
	return o
}

// markHtlcModified marks an HTLC as modified based on its HTLC index. After a
// call to this method, htlcHasModification will return true until the HTLC is
// removed.
func (u *updateLog) markHtlcModified(i uint64) {
	u.modifiedHtlcs[i] = struct{}{}
}

// compactLogs performs garbage collection within the log removing HTLCs which
// have been removed from the point-of-view of the tail of both chains. The
// entries which timeout/settle HTLCs are also removed.
func compactLogs(ourLog, theirLog *updateLog,
	localChainTail, remoteChainTail uint64) {

	compactLog := func(logA, logB *updateLog) {
		var nextA *list.Element
		for e := logA.Front(); e != nil; e = nextA {
			// Assign next iteration element at top of loop because
			// we may remove the current element from the list,
			// which can change the iterated sequence.
			nextA = e.Next()

			htlc := e.Value.(*PaymentDescriptor)
			if htlc.EntryType == Add {
				continue
			}

			// If the HTLC hasn't yet been removed from either
			// chain, the skip it.
			if htlc.removeCommitHeightRemote == 0 ||
				htlc.removeCommitHeightLocal == 0 {
				continue
			}

			// Otherwise if the height of the tail of both chains
			// is at least the height in which the HTLC was
			// removed, then evict the settle/timeout entry along
			// with the original add entry.
			if remoteChainTail >= htlc.removeCommitHeightRemote &&
				localChainTail >= htlc.removeCommitHeightLocal {

				logA.removeUpdate(htlc.LogIndex)
				logB.removeHtlc(htlc.ParentIndex)
			}

		}
	}

	compactLog(ourLog, theirLog)
	compactLog(theirLog, ourLog)
}

// LightningChannel implements the state machine which corresponds to the
// current commitment protocol wire spec. The state machine implemented allows
// for asynchronous fully desynchronized, batched+pipelined updates to
// commitment transactions allowing for a high degree of non-blocking
// bi-directional payment throughput.
//
// In order to allow updates to be fully non-blocking, either side is able to
// create multiple new commitment states up to a pre-determined window size.
// This window size is encoded within InitialRevocationWindow. Before the start
// of a session, both side should send out revocation messages with nil
// preimages in order to populate their revocation window for the remote party.
//
// The state machine has for main methods:
//  * .SignNextCommitment()
//    * Called one one wishes to sign the next commitment, either initiating a
//      new state update, or responding to a received commitment.
//  * .ReceiveNewCommitment()
//    * Called upon receipt of a new commitment from the remote party. If the
//      new commitment is valid, then a revocation should immediately be
//      generated and sent.
//  * .RevokeCurrentCommitment()
//    * Revokes the current commitment. Should be called directly after
//      receiving a new commitment.
//  * .ReceiveRevocation()
//   * Processes a revocation from the remote party. If successful creates a
//     new defacto broadcastable state.
//
// See the individual comments within the above methods for further details.
type LightningChannel struct {
	// Signer is the main signer instances that will be responsible for
	// signing any HTLC and commitment transaction generated by the state
	// machine.
	Signer Signer

	// signDesc is the primary sign descriptor that is capable of signing
	// the commitment transaction that spends the multi-sig output.
	signDesc *SignDescriptor

	channelEvents chainntnfs.ChainNotifier

	status channelState

	// ChanPoint is the funding outpoint of this channel.
	ChanPoint *wire.OutPoint

	// sigPool is a pool of workers that are capable of signing and
	// validating signatures in parallel. This is utilized as an
	// optimization to void serially signing or validating the HTLC
	// signatures, of which there may be hundreds.
	sigPool *sigPool

	// pCache is the global preimage cache shared across all other
	// LightningChannel instance. We'll use this cache either when we force
	// close, or we detect that the remote party has force closed. If the
	// preimage for an incoming HTLC is found in the cache, then we'll try
	// to claim it on chain.
	pCache PreimageCache

	// Capacity is the total capacity of this channel.
	Capacity btcutil.Amount

	// stateHintObfuscator is a 48-bit state hint that's used to obfuscate
	// the current state number on the commitment transactions.
	stateHintObfuscator [StateHintSize]byte

	// currentHeight is the current height of our local commitment chain.
	// This is also the same as the number of updates to the channel we've
	// accepted.
	currentHeight uint64

	// remoteCommitChain is the remote node's commitment chain. Any new
	// commitments we initiate are added to the tip of this chain.
	remoteCommitChain *commitmentChain

	// localCommitChain is our local commitment chain. Any new commitments
	// received are added to the tip of this chain. The tail (or lowest
	// height) in this chain is our current accepted state, which we are
	// able to broadcast safely.
	localCommitChain *commitmentChain

	channelState *channeldb.OpenChannel

	localChanCfg *channeldb.ChannelConfig

	remoteChanCfg *channeldb.ChannelConfig

	// [local|remote]Log is a (mostly) append-only log storing all the HTLC
	// updates to this channel. The log is walked backwards as HTLC updates
	// are applied in order to re-construct a commitment transaction from a
	// commitment. The log is compacted once a revocation is received.
	localUpdateLog  *updateLog
	remoteUpdateLog *updateLog

	// pendingFeeUpdate is set to the fee-per-kw we last sent (if we are
	// channel initiator) or received (if non-initiator) in an update fee
	// message, which haven't yet been included in a commitment.  It will
	// be nil if no fee update is un-committed.
	pendingFeeUpdate *SatPerKWeight

	// pendingAckFeeUpdate is set to the last committed fee update which is
	// not yet ACKed. This value will be nil if a fee update hasn't been
	// initiated.
	pendingAckFeeUpdate *SatPerKWeight

	// LocalFundingKey is the public key under control by the wallet that
	// was used for the 2-of-2 funding output which created this channel.
	LocalFundingKey *btcec.PublicKey

	// RemoteFundingKey is the public key for the remote channel counter
	// party  which used for the 2-of-2 funding output which created this
	// channel.
	RemoteFundingKey *btcec.PublicKey

	sync.RWMutex

	cowg sync.WaitGroup
	wg   sync.WaitGroup

	shutdown int32
	quit     chan struct{}
}

// NewLightningChannel creates a new, active payment channel given an
// implementation of the chain notifier, channel database, and the current
// settled channel state. Throughout state transitions, then channel will
// automatically persist pertinent state to the database in an efficient
// manner.
func NewLightningChannel(signer Signer, pCache PreimageCache,
	state *channeldb.OpenChannel) (*LightningChannel, error) {

	localCommit := state.LocalCommitment
	remoteCommit := state.RemoteCommitment

	// First, initialize the update logs with their current counter values
	// from the local and remote commitments.
	localUpdateLog := newUpdateLog(
		remoteCommit.LocalLogIndex, remoteCommit.LocalHtlcIndex,
	)
	remoteUpdateLog := newUpdateLog(
		localCommit.RemoteLogIndex, localCommit.RemoteHtlcIndex,
	)

	lc := &LightningChannel{
		// TODO(roasbeef): tune num sig workers?
		sigPool:           newSigPool(runtime.NumCPU(), signer),
		Signer:            signer,
		pCache:            pCache,
		currentHeight:     localCommit.CommitHeight,
		remoteCommitChain: newCommitmentChain(remoteCommit.CommitHeight),
		localCommitChain:  newCommitmentChain(localCommit.CommitHeight),
		channelState:      state,
		localChanCfg:      &state.LocalChanCfg,
		remoteChanCfg:     &state.RemoteChanCfg,
		localUpdateLog:    localUpdateLog,
		remoteUpdateLog:   remoteUpdateLog,
		ChanPoint:         &state.FundingOutpoint,
		Capacity:          state.Capacity,
		LocalFundingKey:   state.LocalChanCfg.MultiSigKey.PubKey,
		RemoteFundingKey:  state.RemoteChanCfg.MultiSigKey.PubKey,
		quit:              make(chan struct{}),
	}

	// With the main channel struct reconstructed, we'll now restore the
	// commitment state in memory and also the update logs themselves.
	err := lc.restoreCommitState(&localCommit, &remoteCommit)
	if err != nil {
		return nil, err
	}

	// Create the sign descriptor which we'll be using very frequently to
	// request a signature for the 2-of-2 multi-sig from the signer in
	// order to complete channel state transitions.
	err = lc.createSignDesc()
	if err != nil {
		return nil, err
	}

	lc.createStateHintObfuscator()

	// Finally, we'll kick of the signature job pool to handle any upcoming
	// commitment state generation and validation.
	if err := lc.sigPool.Start(); err != nil {
		return nil, err
	}

	return lc, nil
}

// createSignDesc derives the SignDescriptor for commitment transactions from
// other fields on the LightningChannel.
func (lc *LightningChannel) createSignDesc() error {
	localKey := lc.localChanCfg.MultiSigKey.PubKey.SerializeCompressed()
	remoteKey := lc.remoteChanCfg.MultiSigKey.PubKey.SerializeCompressed()

	multiSigScript, err := genMultiSigScript(localKey, remoteKey)
	if err != nil {
		return err
	}

	fundingPkScript, err := witnessScriptHash(multiSigScript)
	if err != nil {
		return err
	}
	lc.signDesc = &SignDescriptor{
		KeyDesc:       lc.localChanCfg.MultiSigKey,
		WitnessScript: multiSigScript,
		Output: &wire.TxOut{
			PkScript: fundingPkScript,
			Value:    int64(lc.channelState.Capacity),
		},
		HashType:   btgTxscript.SigHashAll | btgTxscript.SigHashForkID,
		InputIndex: 0,
	}

	return nil
}

// createStateHintObfuscator derives and assigns the state hint obfuscator for
// the channel, which is used to encode the commitment height in the sequence
// number of commitment transaction inputs.
func (lc *LightningChannel) createStateHintObfuscator() {
	state := lc.channelState
	if state.IsInitiator {
		lc.stateHintObfuscator = DeriveStateHintObfuscator(
			state.LocalChanCfg.PaymentBasePoint.PubKey,
			state.RemoteChanCfg.PaymentBasePoint.PubKey,
		)
	} else {
		lc.stateHintObfuscator = DeriveStateHintObfuscator(
			state.RemoteChanCfg.PaymentBasePoint.PubKey,
			state.LocalChanCfg.PaymentBasePoint.PubKey,
		)
	}
}

// Stop gracefully shuts down any active goroutines spawned by the
// LightningChannel during regular duties.
func (lc *LightningChannel) Stop() {
	if !atomic.CompareAndSwapInt32(&lc.shutdown, 0, 1) {
		return
	}

	lc.sigPool.Stop()

	close(lc.quit)
}

// WaitForClose blocks until the channel's close observer has terminated.
func (lc *LightningChannel) WaitForClose() {
	lc.cowg.Wait()
}

// ResetState resets the state of the channel back to the default state. This
// ensures that any active goroutines which need to act based on on-chain
// events do so properly.
func (lc *LightningChannel) ResetState() {
	lc.Lock()
	lc.status = channelOpen
	lc.Unlock()
}

// logUpdateToPayDesc converts a LogUpdate into a matching PaymentDescriptor
// entry that can be re-inserted into the update log. This method is used when
// we extended a state to the remote party, but the connection was obstructed
// before we could finish the commitment dance. In this case, we need to
// re-insert the original entries back into the update log so we can resume as
// if nothing happened.
func (lc *LightningChannel) logUpdateToPayDesc(logUpdate *channeldb.LogUpdate,
	remoteUpdateLog *updateLog, commitHeight uint64,
	feeRate SatPerKWeight, remoteCommitKeys *CommitmentKeyRing,
	remoteDustLimit btcutil.Amount) (*PaymentDescriptor, error) {

	// Depending on the type of update message we'll map that to a distinct
	// PaymentDescriptor instance.
	var pd *PaymentDescriptor

	switch wireMsg := logUpdate.UpdateMsg.(type) {

	// For offered HTLC's, we'll map that to a PaymentDescriptor with the
	// type Add, ensuring we restore the necessary fields. From the PoV of
	// the commitment chain, this HTLC was included in the remote chain,
	// but not the local chain.
	case *lnwire.UpdateAddHTLC:
		// First, we'll map all the relevant fields in the
		// UpdateAddHTLC message to their corresponding fields in the
		// PaymentDescriptor struct. We also set addCommitHeightRemote
		// as we've included this HTLC in our local commitment chain
		// for the remote party.
		pd = &PaymentDescriptor{
			RHash:                 wireMsg.PaymentHash,
			Timeout:               wireMsg.Expiry,
			Amount:                wireMsg.Amount,
			EntryType:             Add,
			HtlcIndex:             wireMsg.ID,
			LogIndex:              logUpdate.LogIndex,
			addCommitHeightRemote: commitHeight,
		}
		pd.OnionBlob = make([]byte, len(wireMsg.OnionBlob))
		copy(pd.OnionBlob[:], wireMsg.OnionBlob[:])

		isDustRemote := htlcIsDust(false, false, feeRate,
			wireMsg.Amount.ToSatoshis(), remoteDustLimit)
		if !isDustRemote {
			theirP2WSH, theirWitnessScript, err := genHtlcScript(
				false, false, wireMsg.Expiry, wireMsg.PaymentHash,
				remoteCommitKeys,
			)
			if err != nil {
				return nil, err
			}

			pd.theirPkScript = theirP2WSH
			pd.theirWitnessScript = theirWitnessScript
		}

	// For HTLC's we're offered we'll fetch the original offered HTLC
	// from the remote party's update log so we can retrieve the same
	// PaymentDescriptor that SettleHTLC would produce.
	case *lnwire.UpdateFulfillHTLC:
		ogHTLC := remoteUpdateLog.lookupHtlc(wireMsg.ID)

		pd = &PaymentDescriptor{
			Amount:                   ogHTLC.Amount,
			RPreimage:                wireMsg.PaymentPreimage,
			LogIndex:                 logUpdate.LogIndex,
			ParentIndex:              ogHTLC.HtlcIndex,
			EntryType:                Settle,
			removeCommitHeightRemote: commitHeight,
		}

	// If we sent a failure for a prior incoming HTLC, then we'll consult
	// the update log of the remote party so we can retrieve the
	// information of the original HTLC we're failing. We also set the
	// removal height for the remote commitment.
	case *lnwire.UpdateFailHTLC:
		ogHTLC := remoteUpdateLog.lookupHtlc(wireMsg.ID)

		pd = &PaymentDescriptor{
			Amount:                   ogHTLC.Amount,
			RHash:                    ogHTLC.RHash,
			ParentIndex:              ogHTLC.HtlcIndex,
			LogIndex:                 logUpdate.LogIndex,
			EntryType:                Fail,
			FailReason:               wireMsg.Reason[:],
			removeCommitHeightRemote: commitHeight,
		}

	// HTLC fails due to malformed onion blobs are treated the exact same
	// way as regular HTLC fails.
	case *lnwire.UpdateFailMalformedHTLC:
		ogHTLC := remoteUpdateLog.lookupHtlc(wireMsg.ID)
		// TODO(roasbeef): err if nil?

		pd = &PaymentDescriptor{
			Amount:                   ogHTLC.Amount,
			RHash:                    ogHTLC.RHash,
			ParentIndex:              ogHTLC.HtlcIndex,
			LogIndex:                 logUpdate.LogIndex,
			EntryType:                MalformedFail,
			FailCode:                 wireMsg.FailureCode,
			ShaOnionBlob:             wireMsg.ShaOnionBlob,
			removeCommitHeightRemote: commitHeight,
		}
	}

	return pd, nil
}

// restoreCommitState will restore the local commitment chain and updateLog
// state to a consistent in-memory representation of the passed disk commitment.
// This method is to be used upon reconnection to our channel counter party.
// Once the connection has been established, we'll prepare our in memory state
// to re-sync states with the remote party, and also verify/extend new proposed
// commitment states.
func (lc *LightningChannel) restoreCommitState(
	localCommitState, remoteCommitState *channeldb.ChannelCommitment) error {

	// In order to reconstruct the pkScripts on each of the pending HTLC
	// outputs (if any) we'll need to regenerate the current revocation for
	// this current un-revoked state as well as retrieve the current
	// revocation for the remote party.
	ourRevPreImage, err := lc.channelState.RevocationProducer.AtIndex(
		lc.currentHeight,
	)
	if err != nil {
		return err
	}
	localCommitPoint := ComputeCommitmentPoint(ourRevPreImage[:])
	remoteCommitPoint := lc.channelState.RemoteCurrentRevocation

	// With the revocation state reconstructed, we can now convert the disk
	// commitment into our in-memory commitment format, inserting it into
	// the local commitment chain.
	localCommit, err := lc.diskCommitToMemCommit(
		true, localCommitState, localCommitPoint,
		remoteCommitPoint,
	)
	if err != nil {
		return err
	}
	lc.localCommitChain.addCommitment(localCommit)

	walletLog.Debugf("ChannelPoint(%v), starting local commitment: %v",
		lc.channelState.FundingOutpoint, newLogClosure(func() string {
			return spew.Sdump(lc.localCommitChain.tail())
		}),
	)

	// We'll also do the same for the remote commitment chain.
	remoteCommit, err := lc.diskCommitToMemCommit(
		false, remoteCommitState, localCommitPoint,
		remoteCommitPoint,
	)
	if err != nil {
		return err
	}
	lc.remoteCommitChain.addCommitment(remoteCommit)

	walletLog.Debugf("ChannelPoint(%v), starting remote commitment: %v",
		lc.channelState.FundingOutpoint, newLogClosure(func() string {
			return spew.Sdump(lc.remoteCommitChain.tail())
		}),
	)

	var (
		pendingRemoteCommit     *commitment
		pendingRemoteCommitDiff *channeldb.CommitDiff
		pendingRemoteKeyChain   *CommitmentKeyRing
	)

	// Next, we'll check to see if we have an un-acked commitment state we
	// extended to the remote party but which was never ACK'd.
	pendingRemoteCommitDiff, err = lc.channelState.RemoteCommitChainTip()
	if err != nil && err != channeldb.ErrNoPendingCommit {
		return err
	}

	if pendingRemoteCommitDiff != nil {
		// If we have a pending remote commitment, then we'll also
		// reconstruct the original commitment for that state,
		// inserting it into the remote party's commitment chain. We
		// don't pass our commit point as we don't have the
		// corresponding state for the local commitment chain.
		pendingCommitPoint := lc.channelState.RemoteNextRevocation
		pendingRemoteCommit, err = lc.diskCommitToMemCommit(
			false, &pendingRemoteCommitDiff.Commitment,
			nil, pendingCommitPoint,
		)
		if err != nil {
			return err
		}
		lc.remoteCommitChain.addCommitment(pendingRemoteCommit)

		walletLog.Debugf("ChannelPoint(%v), pending remote "+
			"commitment: %v", lc.channelState.FundingOutpoint,
			newLogClosure(func() string {
				return spew.Sdump(lc.remoteCommitChain.tip())
			}),
		)

		// We'll also re-create the set of commitment keys needed to
		// fully re-derive the state.
		pendingRemoteKeyChain = deriveCommitmentKeys(
			pendingCommitPoint, false, lc.localChanCfg,
			lc.remoteChanCfg,
		)
	}

	// Finally, with the commitment states restored, we'll now restore the
	// state logs based on the current local+remote commit, and any pending
	// remote commit that exists.
	err = lc.restoreStateLogs(localCommit, remoteCommit, pendingRemoteCommit,
		pendingRemoteCommitDiff, pendingRemoteKeyChain,
	)
	if err != nil {
		return err
	}

	return nil
}

// restoreStateLogs runs through the current locked-in HTLCs from the point of
// view of the channel and insert corresponding log entries (both local and
// remote) for each HTLC read from disk. This method is required to sync the
// in-memory state of the state machine with that read from persistent storage.
func (lc *LightningChannel) restoreStateLogs(
	localCommitment, remoteCommitment, pendingRemoteCommit *commitment,
	pendingRemoteCommitDiff *channeldb.CommitDiff,
	pendingRemoteKeys *CommitmentKeyRing) error {

	// We make a map of incoming HTLCs to the height of the remote
	// commitment they were first added, and outgoing HTLCs to the height
	// of the local commit they were first added. This will be used when we
	// restore the update logs below.
	incomingRemoteAddHeights := make(map[uint64]uint64)
	outgoingLocalAddHeights := make(map[uint64]uint64)

	// We start by setting the height of the incoming HTLCs on the pending
	// remote commitment. We set these heights first since if there are
	// duplicates, these will be overwritten by the lower height of the
	// remoteCommitment below.
	if pendingRemoteCommit != nil {
		for _, r := range pendingRemoteCommit.incomingHTLCs {
			incomingRemoteAddHeights[r.HtlcIndex] =
				pendingRemoteCommit.height
		}
	}

	// Now set the remote commit height of all incoming HTLCs found on the
	// remote commitment.
	for _, r := range remoteCommitment.incomingHTLCs {
		incomingRemoteAddHeights[r.HtlcIndex] = remoteCommitment.height
	}

	// And finally we can do the same for the outgoing HTLCs.
	for _, l := range localCommitment.outgoingHTLCs {
		outgoingLocalAddHeights[l.HtlcIndex] = localCommitment.height
	}

	// For each incoming HTLC within the local commitment, we add it to the
	// remote update log. Since HTLCs are added first to the receiver's
	// commitment, we don't have to restore outgoing HTLCs, as they will be
	// restored from the remote commitment below.
	for i := range localCommitment.incomingHTLCs {
		htlc := localCommitment.incomingHTLCs[i]

		// We'll need to set the add height of the HTLC. Since it is on
		// this local commit, we can use its height as local add
		// height. As remote add height we consult the incoming HTLC
		// map we created earlier. Note that if this HTLC is not in
		// incomingRemoteAddHeights, the remote add height will be set
		// to zero, which indicates that it is not added yet.
		htlc.addCommitHeightLocal = localCommitment.height
		htlc.addCommitHeightRemote = incomingRemoteAddHeights[htlc.HtlcIndex]

		// Restore the htlc back to the remote log.
		lc.remoteUpdateLog.restoreHtlc(&htlc)
	}

	// Similarly, we'll do the same for the outgoing HTLCs within the
	// remote commitment, adding them to the local update log.
	for i := range remoteCommitment.outgoingHTLCs {
		htlc := remoteCommitment.outgoingHTLCs[i]

		// As for the incoming HTLCs, we'll use the current remote
		// commit height as remote add height, and consult the map
		// created above for the local add height.
		htlc.addCommitHeightRemote = remoteCommitment.height
		htlc.addCommitHeightLocal = outgoingLocalAddHeights[htlc.HtlcIndex]

		// Restore the htlc back to the local log.
		lc.localUpdateLog.restoreHtlc(&htlc)
	}

	// If we didn't have a dangling (un-acked) commit for the remote party,
	// then we can exit here.
	if pendingRemoteCommit == nil {
		return nil
	}

	pendingCommit := pendingRemoteCommitDiff.Commitment
	pendingHeight := pendingCommit.CommitHeight

	// If we did have a dangling commit, then we'll examine which updates
	// we included in that state and re-insert them into our update log.
	for _, logUpdate := range pendingRemoteCommitDiff.LogUpdates {
		// If the log update is a fee update, then it doesn't need an
		// entry within the updateLog, so we'll just apply it and move
		// on.
		if feeUpdate, ok := logUpdate.UpdateMsg.(*lnwire.UpdateFee); ok {
			newFeeRate := SatPerKWeight(feeUpdate.FeePerKw)
			lc.pendingAckFeeUpdate = &newFeeRate
			continue
		}

		payDesc, err := lc.logUpdateToPayDesc(
			&logUpdate, lc.remoteUpdateLog, pendingHeight,
			SatPerKWeight(pendingCommit.FeePerKw), pendingRemoteKeys,
			lc.channelState.RemoteChanCfg.DustLimit,
		)
		if err != nil {
			return err
		}

		if payDesc.EntryType == Add {
			// The HtlcIndex of the added HTLC _must_ be equal to
			// the log's htlcCounter at this point. If it is not we
			// panic to catch this.
			// TODO(halseth): remove when cause of htlc entry bug
			// is found.
			if payDesc.HtlcIndex != lc.localUpdateLog.htlcCounter {
				panic(fmt.Sprintf("htlc index mismatch: "+
					"%v vs %v", payDesc.HtlcIndex,
					lc.localUpdateLog.htlcCounter))
			}

			lc.localUpdateLog.appendHtlc(payDesc)
		} else {
			lc.localUpdateLog.appendUpdate(payDesc)

			lc.remoteUpdateLog.markHtlcModified(payDesc.ParentIndex)
		}
	}

	return nil
}

// HtlcRetribution contains all the items necessary to seep a revoked HTLC
// transaction from a revoked commitment transaction broadcast by the remote
// party.
type HtlcRetribution struct {
	// SignDesc is a design descriptor capable of generating the necessary
	// signatures to satisfy the revocation clause of the HTLC's public key
	// script.
	SignDesc SignDescriptor

	// OutPoint is the target outpoint of this HTLC pointing to the
	// breached commitment transaction.
	OutPoint wire.OutPoint

	// SecondLevelWitnessScript is the witness script that will be created
	// if the second level HTLC transaction for this output is
	// broadcast/confirmed. We provide this as if the remote party attempts
	// to go to the second level to claim the HTLC then we'll need to
	// update the SignDesc above accordingly to sweep properly.
	SecondLevelWitnessScript []byte

	// IsIncoming is a boolean flag that indicates whether or not this
	// HTLC was accepted from the counterparty. A false value indicates that
	// this HTLC was offered by us. This flag is used determine the exact
	// witness type should be used to sweep the output.
	IsIncoming bool
}

// BreachRetribution contains all the data necessary to bring a channel
// counterparty to justice claiming ALL lingering funds within the channel in
// the scenario that they broadcast a revoked commitment transaction. A
// BreachRetribution is created by the closeObserver if it detects an
// uncooperative close of the channel which uses a revoked commitment
// transaction. The BreachRetribution is then sent over the ContractBreach
// channel in order to allow the subscriber of the channel to dispatch justice.
type BreachRetribution struct {
	// BreachTransaction is the transaction which breached the channel
	// contract by spending from the funding multi-sig with a revoked
	// commitment transaction.
	BreachTransaction *wire.MsgTx

	// BreachHeight records the block height confirming the breach
	// transaction, used as a height hint when registering for
	// confirmations.
	BreachHeight uint32

	// ChainHash is the chain that the contract beach was identified
	// within. This is also the resident chain of the contract (the chain
	// the contract was created on).
	ChainHash chainhash.Hash

	// RevokedStateNum is the revoked state number which was broadcast.
	RevokedStateNum uint64

	// PendingHTLCs is a slice of the HTLCs which were pending at this
	// point within the channel's history transcript.
	PendingHTLCs []channeldb.HTLC

	// LocalOutputSignDesc is a SignDescriptor which is capable of
	// generating the signature necessary to sweep the output within the
	// BreachTransaction that pays directly us.
	//
	// NOTE: A nil value indicates that the local output is considered dust
	// according to the remote party's dust limit.
	LocalOutputSignDesc *SignDescriptor

	// LocalOutpoint is the outpoint of the output paying to us (the local
	// party) within the breach transaction.
	LocalOutpoint wire.OutPoint

	// RemoteOutputSignDesc is a SignDescriptor which is capable of
	// generating the signature required to claim the funds as described
	// within the revocation clause of the remote party's commitment
	// output.
	//
	// NOTE: A nil value indicates that the local output is considered dust
	// according to the remote party's dust limit.
	RemoteOutputSignDesc *SignDescriptor

	// RemoteOutpoint is the outpoint of the output paying to the remote
	// party within the breach transaction.
	RemoteOutpoint wire.OutPoint

	// HtlcRetributions is a slice of HTLC retributions for each output
	// active HTLC output within the breached commitment transaction.
	HtlcRetributions []HtlcRetribution
}

// NewBreachRetribution creates a new fully populated BreachRetribution for the
// passed channel, at a particular revoked state number, and one which targets
// the passed commitment transaction.
func NewBreachRetribution(chanState *channeldb.OpenChannel, stateNum uint64,
	broadcastCommitment *wire.MsgTx,
	breachHeight uint32) (*BreachRetribution, error) {

	commitHash := broadcastCommitment.TxHash()

	// Query the on-disk revocation log for the snapshot which was recorded
	// at this particular state num.
	revokedSnapshot, err := chanState.FindPreviousState(stateNum)
	if err != nil {
		return nil, err
	}

	// With the state number broadcast known, we can now derive/restore the
	// proper revocation preimage necessary to sweep the remote party's
	// output.
	revocationPreimage, err := chanState.RevocationStore.LookUp(stateNum)
	if err != nil {
		return nil, err
	}
	commitmentSecret, commitmentPoint := btcec.PrivKeyFromBytes(
		btcec.S256(), revocationPreimage[:],
	)

	// With the commitment point generated, we can now generate the four
	// keys we'll need to reconstruct the commitment state,
	keyRing := deriveCommitmentKeys(commitmentPoint, false,
		&chanState.LocalChanCfg, &chanState.RemoteChanCfg)

	// Next, reconstruct the scripts as they were present at this state
	// number so we can have the proper witness script to sign and include
	// within the final witness.
	remoteDelay := uint32(chanState.RemoteChanCfg.CsvDelay)
	remotePkScript, err := commitScriptToSelf(
		remoteDelay, keyRing.DelayKey, keyRing.RevocationKey,
	)
	if err != nil {
		return nil, err
	}
	remoteWitnessHash, err := witnessScriptHash(remotePkScript)
	if err != nil {
		return nil, err
	}
	localPkScript, err := commitScriptUnencumbered(keyRing.NoDelayKey)
	if err != nil {
		return nil, err
	}

	// In order to fully populate the breach retribution struct, we'll need
	// to find the exact index of the local+remote commitment outputs.
	localOutpoint := wire.OutPoint{
		Hash: commitHash,
	}
	remoteOutpoint := wire.OutPoint{
		Hash: commitHash,
	}
	for i, txOut := range broadcastCommitment.TxOut {
		switch {
		case bytes.Equal(txOut.PkScript, localPkScript):
			localOutpoint.Index = uint32(i)
		case bytes.Equal(txOut.PkScript, remoteWitnessHash):
			remoteOutpoint.Index = uint32(i)
		}
	}

	// Conditionally instantiate a sign descriptor for each of the
	// commitment outputs. If either is considered dust using the remote
	// party's dust limit, the respective sign descriptor will be nil.
	var (
		localSignDesc  *SignDescriptor
		remoteSignDesc *SignDescriptor
	)

	// Compute the local and remote balances in satoshis.
	localAmt := revokedSnapshot.LocalBalance.ToSatoshis()
	remoteAmt := revokedSnapshot.RemoteBalance.ToSatoshis()

	// If the local balance exceeds the remote party's dust limit,
	// instantiate the local sign descriptor.
	if localAmt >= chanState.RemoteChanCfg.DustLimit {
		localSignDesc = &SignDescriptor{
			SingleTweak:   keyRing.LocalCommitKeyTweak,
			KeyDesc:       chanState.LocalChanCfg.PaymentBasePoint,
			WitnessScript: localPkScript,
			Output: &wire.TxOut{
				PkScript: localPkScript,
				Value:    int64(localAmt),
			},
			HashType: btgTxscript.SigHashAll | btgTxscript.SigHashForkID,
		}
	}

	// Similarly, if the remote balance exceeds the remote party's dust
	// limit, assemble the remote sign descriptor.
	if remoteAmt >= chanState.RemoteChanCfg.DustLimit {
		remoteSignDesc = &SignDescriptor{
			KeyDesc:       chanState.LocalChanCfg.RevocationBasePoint,
			DoubleTweak:   commitmentSecret,
			WitnessScript: remotePkScript,
			Output: &wire.TxOut{
				PkScript: remoteWitnessHash,
				Value:    int64(remoteAmt),
			},
			HashType: btgTxscript.SigHashAll | btgTxscript.SigHashForkID,
		}
	}

	// With the commitment outputs located, we'll now generate all the
	// retribution structs for each of the HTLC transactions active on the
	// remote commitment transaction.
	htlcRetributions := make([]HtlcRetribution, 0, len(revokedSnapshot.Htlcs))
	for _, htlc := range revokedSnapshot.Htlcs {
		var (
			htlcScript []byte
			err        error
		)

		// If the HTLC is dust, then we'll skip it as it doesn't have
		// an output on the commitment transaction.
		if htlcIsDust(
			htlc.Incoming, false,
			SatPerKWeight(revokedSnapshot.FeePerKw),
			htlc.Amt.ToSatoshis(), chanState.RemoteChanCfg.DustLimit,
		) {
			continue
		}

		// We'll generate the original second level witness script now,
		// as we'll need it if we're revoking an HTLC output on the
		// remote commitment transaction, and *they* go to the second
		// level.
		secondLevelWitnessScript, err := secondLevelHtlcScript(
			keyRing.RevocationKey, keyRing.DelayKey, remoteDelay,
		)
		if err != nil {
			return nil, err
		}

		// If this is an incoming HTLC, then this means that they were
		// the sender of the HTLC (relative to us). So we'll
		// re-generate the sender HTLC script.
		if htlc.Incoming {
			htlcScript, err = senderHTLCScript(
				keyRing.RemoteHtlcKey, keyRing.LocalHtlcKey,
				keyRing.RevocationKey, htlc.RHash[:],
			)
			if err != nil {
				return nil, err
			}

		} else {
			// Otherwise, is this was an outgoing HTLC that we
			// sent, then from the PoV of the remote commitment
			// state, they're the receiver of this HTLC.
			htlcScript, err = receiverHTLCScript(
				htlc.RefundTimeout, keyRing.LocalHtlcKey,
				keyRing.RemoteHtlcKey, keyRing.RevocationKey,
				htlc.RHash[:],
			)
			if err != nil {
				return nil, err
			}
		}

		htlcRetributions = append(htlcRetributions, HtlcRetribution{
			SignDesc: SignDescriptor{
				KeyDesc:       chanState.LocalChanCfg.RevocationBasePoint,
				DoubleTweak:   commitmentSecret,
				WitnessScript: htlcScript,
				Output: &wire.TxOut{
					Value: int64(htlc.Amt.ToSatoshis()),
				},
				HashType: btgTxscript.SigHashAll | btgTxscript.SigHashForkID,
			},
			OutPoint: wire.OutPoint{
				Hash:  commitHash,
				Index: uint32(htlc.OutputIndex),
			},
			SecondLevelWitnessScript: secondLevelWitnessScript,
			IsIncoming:               htlc.Incoming,
		})
	}

	// Finally, with all the necessary data constructed, we can create the
	// BreachRetribution struct which houses all the data necessary to
	// swiftly bring justice to the cheating remote party.
	return &BreachRetribution{
		ChainHash:            chanState.ChainHash,
		BreachTransaction:    broadcastCommitment,
		BreachHeight:         breachHeight,
		RevokedStateNum:      stateNum,
		PendingHTLCs:         revokedSnapshot.Htlcs,
		LocalOutpoint:        localOutpoint,
		LocalOutputSignDesc:  localSignDesc,
		RemoteOutpoint:       remoteOutpoint,
		RemoteOutputSignDesc: remoteSignDesc,
		HtlcRetributions:     htlcRetributions,
	}, nil
}

// htlcTimeoutFee returns the fee in satoshis required for an HTLC timeout
// transaction based on the current fee rate.
func htlcTimeoutFee(feePerKw SatPerKWeight) btcutil.Amount {
	return feePerKw.FeeForWeight(HtlcTimeoutWeight)
}

// htlcSuccessFee returns the fee in satoshis required for an HTLC success
// transaction based on the current fee rate.
func htlcSuccessFee(feePerKw SatPerKWeight) btcutil.Amount {
	return feePerKw.FeeForWeight(HtlcSuccessWeight)
}

// htlcIsDust determines if an HTLC output is dust or not depending on two
// bits: if the HTLC is incoming and if the HTLC will be placed on our
// commitment transaction, or theirs. These two pieces of information are
// require as we currently used second-level HTLC transactions as off-chain
// covenants. Depending on the two bits, we'll either be using a timeout or
// success transaction which have different weights.
func htlcIsDust(incoming, ourCommit bool, feePerKw SatPerKWeight,
	htlcAmt, dustLimit btcutil.Amount) bool {

	// First we'll determine the fee required for this HTLC based on if this is
	// an incoming HTLC or not, and also on whose commitment transaction it
	// will be placed on.
	var htlcFee btcutil.Amount
	switch {

	// If this is an incoming HTLC on our commitment transaction, then the
	// second-level transaction will be a success transaction.
	case incoming && ourCommit:
		htlcFee = htlcSuccessFee(feePerKw)

	// If this is an incoming HTLC on their commitment transaction, then
	// we'll be using a second-level timeout transaction as they've added
	// this HTLC.
	case incoming && !ourCommit:
		htlcFee = htlcTimeoutFee(feePerKw)

	// If this is an outgoing HTLC on our commitment transaction, then
	// we'll be using a timeout transaction as we're the sender of the
	// HTLC.
	case !incoming && ourCommit:
		htlcFee = htlcTimeoutFee(feePerKw)

	// If this is an outgoing HTLC on their commitment transaction, then
	// we'll be using an HTLC success transaction as they're the receiver
	// of this HTLC.
	case !incoming && !ourCommit:
		htlcFee = htlcSuccessFee(feePerKw)
	}

	return (htlcAmt - htlcFee) < dustLimit
}

// htlcView represents the "active" HTLCs at a particular point within the
// history of the HTLC update log.
type htlcView struct {
	ourUpdates   []*PaymentDescriptor
	theirUpdates []*PaymentDescriptor
}

// fetchHTLCView returns all the candidate HTLC updates which should be
// considered for inclusion within a commitment based on the passed HTLC log
// indexes.
func (lc *LightningChannel) fetchHTLCView(theirLogIndex, ourLogIndex uint64) *htlcView {
	var ourHTLCs []*PaymentDescriptor
	for e := lc.localUpdateLog.Front(); e != nil; e = e.Next() {
		htlc := e.Value.(*PaymentDescriptor)

		// This HTLC is active from this point-of-view iff the log
		// index of the state update is below the specified index in
		// our update log.
		if htlc.LogIndex < ourLogIndex {
			ourHTLCs = append(ourHTLCs, htlc)
		}
	}

	var theirHTLCs []*PaymentDescriptor
	for e := lc.remoteUpdateLog.Front(); e != nil; e = e.Next() {
		htlc := e.Value.(*PaymentDescriptor)

		// If this is an incoming HTLC, then it is only active from
		// this point-of-view if the index of the HTLC addition in
		// their log is below the specified view index.
		if htlc.LogIndex < theirLogIndex {
			theirHTLCs = append(theirHTLCs, htlc)
		}
	}

	return &htlcView{
		ourUpdates:   ourHTLCs,
		theirUpdates: theirHTLCs,
	}
}

// fetchCommitmentView returns a populated commitment which expresses the state
// of the channel from the point of view of a local or remote chain, evaluating
// the HTLC log up to the passed indexes. This function is used to construct
// both local and remote commitment transactions in order to sign or verify new
// commitment updates. A fully populated commitment is returned which reflects
// the proper balances for both sides at this point in the commitment chain.
func (lc *LightningChannel) fetchCommitmentView(remoteChain bool,
	ourLogIndex, ourHtlcIndex, theirLogIndex, theirHtlcIndex uint64,
	keyRing *CommitmentKeyRing) (*commitment, error) {

	commitChain := lc.localCommitChain
	if remoteChain {
		commitChain = lc.remoteCommitChain
	}

	nextHeight := commitChain.tip().height + 1

	// Run through all the HTLCs that will be covered by this transaction
	// in order to update their commitment addition height, and to adjust
	// the balances on the commitment transaction accordingly.
	htlcView := lc.fetchHTLCView(theirLogIndex, ourLogIndex)
	ourBalance, theirBalance, _, filteredHTLCView, feePerKw :=
		lc.computeView(htlcView, remoteChain, true)

	// Determine how many current HTLCs are over the dust limit, and should
	// be counted for the purpose of fee calculation.
	var dustLimit btcutil.Amount
	if remoteChain {
		dustLimit = lc.remoteChanCfg.DustLimit
	} else {
		dustLimit = lc.localChanCfg.DustLimit
	}

	c := &commitment{
		ourBalance:        ourBalance,
		theirBalance:      theirBalance,
		ourMessageIndex:   ourLogIndex,
		ourHtlcIndex:      ourHtlcIndex,
		theirMessageIndex: theirLogIndex,
		theirHtlcIndex:    theirHtlcIndex,
		height:            nextHeight,
		feePerKw:          feePerKw,
		dustLimit:         dustLimit,
		isOurs:            !remoteChain,
	}

	// Actually generate unsigned commitment transaction for this view.
	if err := lc.createCommitmentTx(c, filteredHTLCView, keyRing); err != nil {
		return nil, err
	}

	// In order to ensure _none_ of the HTLC's associated with this new
	// commitment are mutated, we'll manually copy over each HTLC to its
	// respective slice.
	c.outgoingHTLCs = make([]PaymentDescriptor, len(filteredHTLCView.ourUpdates))
	for i, htlc := range filteredHTLCView.ourUpdates {
		c.outgoingHTLCs[i] = *htlc
	}
	c.incomingHTLCs = make([]PaymentDescriptor, len(filteredHTLCView.theirUpdates))
	for i, htlc := range filteredHTLCView.theirUpdates {
		c.incomingHTLCs[i] = *htlc
	}

	// Finally, we'll populate all the HTLC indexes so we can track the
	// locations of each HTLC in the commitment state.
	if err := c.populateHtlcIndexes(); err != nil {
		return nil, err
	}

	return c, nil
}

func (lc *LightningChannel) fundingTxIn() wire.TxIn {
	return *wire.NewTxIn(&lc.channelState.FundingOutpoint, nil, nil)
}

// createCommitmentTx generates the unsigned commitment transaction for a
// commitment view and assigns to txn field.
func (lc *LightningChannel) createCommitmentTx(c *commitment,
	filteredHTLCView *htlcView, keyRing *CommitmentKeyRing) error {

	ourBalance := c.ourBalance
	theirBalance := c.theirBalance

	numHTLCs := int64(0)
	for _, htlc := range filteredHTLCView.ourUpdates {
		if htlcIsDust(false, c.isOurs, c.feePerKw,
			htlc.Amount.ToSatoshis(), c.dustLimit) {

			continue
		}

		numHTLCs++
	}
	for _, htlc := range filteredHTLCView.theirUpdates {
		if htlcIsDust(true, c.isOurs, c.feePerKw,
			htlc.Amount.ToSatoshis(), c.dustLimit) {

			continue
		}

		numHTLCs++
	}

	// Next, we'll calculate the fee for the commitment transaction based
	// on its total weight. Once we have the total weight, we'll multiply
	// by the current fee-per-kw, then divide by 1000 to get the proper
	// fee.
	totalCommitWeight := CommitWeight + (HtlcWeight * numHTLCs)

	// With the weight known, we can now calculate the commitment fee,
	// ensuring that we account for any dust outputs trimmed above.
	commitFee := c.feePerKw.FeeForWeight(totalCommitWeight)
	commitFeeMSat := lnwire.NewMSatFromSatoshis(commitFee)

	// Currently, within the protocol, the initiator always pays the fees.
	// So we'll subtract the fee amount from the balance of the current
	// initiator. If the initiator is unable to pay the fee fully, then
	// their entire output is consumed.
	switch {
	case lc.channelState.IsInitiator && commitFee > ourBalance.ToSatoshis():
		ourBalance = 0

	case lc.channelState.IsInitiator:
		ourBalance -= commitFeeMSat

	case !lc.channelState.IsInitiator && commitFee > theirBalance.ToSatoshis():
		theirBalance = 0

	case !lc.channelState.IsInitiator:
		theirBalance -= commitFeeMSat
	}

	var (
		delay                      uint32
		delayBalance, p2wkhBalance btcutil.Amount
	)
	if c.isOurs {
		delay = uint32(lc.localChanCfg.CsvDelay)
		delayBalance = ourBalance.ToSatoshis()
		p2wkhBalance = theirBalance.ToSatoshis()
	} else {
		delay = uint32(lc.remoteChanCfg.CsvDelay)
		delayBalance = theirBalance.ToSatoshis()
		p2wkhBalance = ourBalance.ToSatoshis()
	}

	// Generate a new commitment transaction with all the latest
	// unsettled/un-timed out HTLCs.
	commitTx, err := CreateCommitTx(lc.fundingTxIn(), keyRing, delay,
		delayBalance, p2wkhBalance, c.dustLimit)
	if err != nil {
		return err
	}

	// We'll now add all the HTLC outputs to the commitment transaction.
	// Each output includes an off-chain 2-of-2 covenant clause, so we'll
	// need the objective local/remote keys for this particular commitment
	// as well.
	for _, htlc := range filteredHTLCView.ourUpdates {
		if htlcIsDust(false, c.isOurs, c.feePerKw,
			htlc.Amount.ToSatoshis(), c.dustLimit) {
			continue
		}

		err := lc.addHTLC(commitTx, c.isOurs, false, htlc, keyRing)
		if err != nil {
			return err
		}
	}
	for _, htlc := range filteredHTLCView.theirUpdates {
		if htlcIsDust(true, c.isOurs, c.feePerKw,
			htlc.Amount.ToSatoshis(), c.dustLimit) {
			continue
		}

		err := lc.addHTLC(commitTx, c.isOurs, true, htlc, keyRing)
		if err != nil {
			return err
		}
	}

	// Set the state hint of the commitment transaction to facilitate
	// quickly recovering the necessary penalty state in the case of an
	// uncooperative broadcast.
	err = SetStateNumHint(commitTx, c.height, lc.stateHintObfuscator)
	if err != nil {
		return err
	}

	// Sort the transactions according to the agreed upon canonical
	// ordering. This lets us skip sending the entire transaction over,
	// instead we'll just send signatures.
	txsort.InPlaceSort(commitTx)

	// Next, we'll ensure that we don't accidentally create a commitment
	// transaction which would be invalid by consensus.
	uTx := btcutil.NewTx(commitTx)
	if err := blockchain.CheckTransactionSanity(uTx); err != nil {
		return err
	}

	// Finally, we'll assert that were not attempting to draw more out of
	// the channel that was originally placed within it.
	var totalOut btcutil.Amount
	for _, txOut := range commitTx.TxOut {
		totalOut += btcutil.Amount(txOut.Value)
	}
	if totalOut > lc.channelState.Capacity {
		return fmt.Errorf("height=%v, for ChannelPoint(%v) attempts "+
			"to consume %v while channel capacity is %v",
			c.height, lc.channelState.FundingOutpoint,
			totalOut, lc.channelState.Capacity)
	}

	c.txn = commitTx
	c.fee = commitFee
	c.ourBalance = ourBalance
	c.theirBalance = theirBalance
	return nil
}

// evaluateHTLCView processes all update entries in both HTLC update logs,
// producing a final view which is the result of properly applying all adds,
// settles, and timeouts found in both logs. The resulting view returned
// reflects the current state of HTLCs within the remote or local commitment
// chain.
//
// If mutateState is set to true, then the add height of all added HTLCs
// will be set to nextHeight, and the remove height of all removed HTLCs
// will be set to nextHeight. This should therefore only be set to true
// once for each height, and only in concert with signing a new commitment.
// TODO(halseth): return htlcs to mutate instead of mutating inside
// method.
func (lc *LightningChannel) evaluateHTLCView(view *htlcView, ourBalance,
	theirBalance *lnwire.MilliSatoshi, nextHeight uint64,
	remoteChain, mutateState bool) *htlcView {

	newView := &htlcView{}

	// We use two maps, one for the local log and one for the remote log to
	// keep track of which entries we need to skip when creating the final
	// htlc view. We skip an entry whenever we find a settle or a timeout
	// modifying an entry.
	skipUs := make(map[uint64]struct{})
	skipThem := make(map[uint64]struct{})

	// First we run through non-add entries in both logs, populating the
	// skip sets and mutating the current chain state (crediting balances,
	// etc) to reflect the settle/timeout entry encountered.
	for _, entry := range view.ourUpdates {
		if entry.EntryType == Add {
			continue
		}

		// If we're settling an inbound HTLC, and it hasn't been
		// processed yet, then increment our state tracking the total
		// number of satoshis we've received within the channel.
		if mutateState && entry.EntryType == Settle && !remoteChain &&
			entry.removeCommitHeightLocal == 0 {
			lc.channelState.TotalMSatReceived += entry.Amount
		}

		addEntry := lc.remoteUpdateLog.lookupHtlc(entry.ParentIndex)

		// We check if the parent entry is not found at this point. We
		// have seen this happening a few times and panic with some
		// addtitional info to figure out why.
		// TODO(halseth): remove when bug is fixed.
		if addEntry == nil {
			panic(fmt.Sprintf("unable to find parent entry %d "+
				"in remote update log: %v\nUpdatelog: %v",
				entry.ParentIndex, newLogClosure(func() string {
					return spew.Sdump(entry)
				}), newLogClosure(func() string {
					return spew.Sdump(lc.remoteUpdateLog)
				}),
			))
		}

		skipThem[addEntry.HtlcIndex] = struct{}{}
		processRemoveEntry(entry, ourBalance, theirBalance,
			nextHeight, remoteChain, true, mutateState)
	}
	for _, entry := range view.theirUpdates {
		if entry.EntryType == Add {
			continue
		}

		// If the remote party is settling one of our outbound HTLC's,
		// and it hasn't been processed, yet, the increment our state
		// tracking the total number of satoshis we've sent within the
		// channel.
		if mutateState && entry.EntryType == Settle && !remoteChain &&
			entry.removeCommitHeightLocal == 0 {
			lc.channelState.TotalMSatSent += entry.Amount
		}

		addEntry := lc.localUpdateLog.lookupHtlc(entry.ParentIndex)

		// We check if the parent entry is not found at this point. We
		// have seen this happening a few times and panic with some
		// addtitional info to figure out why.
		// TODO(halseth): remove when bug is fixed.
		if addEntry == nil {
			panic(fmt.Sprintf("unable to find parent entry %d "+
				"in local update log: %v\nUpdatelog: %v",
				entry.ParentIndex, newLogClosure(func() string {
					return spew.Sdump(entry)
				}), newLogClosure(func() string {
					return spew.Sdump(lc.localUpdateLog)
				}),
			))
		}

		skipUs[addEntry.HtlcIndex] = struct{}{}
		processRemoveEntry(entry, ourBalance, theirBalance,
			nextHeight, remoteChain, false, mutateState)
	}

	// Next we take a second pass through all the log entries, skipping any
	// settled HTLCs, and debiting the chain state balance due to any newly
	// added HTLCs.
	for _, entry := range view.ourUpdates {
		isAdd := entry.EntryType == Add
		if _, ok := skipUs[entry.HtlcIndex]; !isAdd || ok {
			continue
		}

		processAddEntry(entry, ourBalance, theirBalance, nextHeight,
			remoteChain, false, mutateState)
		newView.ourUpdates = append(newView.ourUpdates, entry)
	}
	for _, entry := range view.theirUpdates {
		isAdd := entry.EntryType == Add
		if _, ok := skipThem[entry.HtlcIndex]; !isAdd || ok {
			continue
		}

		processAddEntry(entry, ourBalance, theirBalance, nextHeight,
			remoteChain, true, mutateState)
		newView.theirUpdates = append(newView.theirUpdates, entry)
	}

	return newView
}

// processAddEntry evaluates the effect of an add entry within the HTLC log.
// If the HTLC hasn't yet been committed in either chain, then the height it
// was committed is updated. Keeping track of this inclusion height allows us to
// later compact the log once the change is fully committed in both chains.
func processAddEntry(htlc *PaymentDescriptor, ourBalance, theirBalance *lnwire.MilliSatoshi,
	nextHeight uint64, remoteChain bool, isIncoming, mutateState bool) {

	// If we're evaluating this entry for the remote chain (to create/view
	// a new commitment), then we'll may be updating the height this entry
	// was added to the chain. Otherwise, we may be updating the entry's
	// height w.r.t the local chain.
	var addHeight *uint64
	if remoteChain {
		addHeight = &htlc.addCommitHeightRemote
	} else {
		addHeight = &htlc.addCommitHeightLocal
	}

	if *addHeight != 0 {
		return
	}

	if isIncoming {
		// If this is a new incoming (un-committed) HTLC, then we need
		// to update their balance accordingly by subtracting the
		// amount of the HTLC that are funds pending.
		*theirBalance -= htlc.Amount
	} else {
		// Similarly, we need to debit our balance if this is an out
		// going HTLC to reflect the pending balance.
		*ourBalance -= htlc.Amount
	}

	if mutateState {
		*addHeight = nextHeight
	}
}

// processRemoveEntry processes a log entry which settles or times out a
// previously added HTLC. If the removal entry has already been processed, it
// is skipped.
func processRemoveEntry(htlc *PaymentDescriptor, ourBalance,
	theirBalance *lnwire.MilliSatoshi, nextHeight uint64,
	remoteChain bool, isIncoming, mutateState bool) {

	var removeHeight *uint64
	if remoteChain {
		removeHeight = &htlc.removeCommitHeightRemote
	} else {
		removeHeight = &htlc.removeCommitHeightLocal
	}

	// Ignore any removal entries which have already been processed.
	if *removeHeight != 0 {
		return
	}

	switch {
	// If an incoming HTLC is being settled, then this means that we've
	// received the preimage either from another subsystem, or the
	// upstream peer in the route. Therefore, we increase our balance by
	// the HTLC amount.
	case isIncoming && htlc.EntryType == Settle:
		*ourBalance += htlc.Amount

	// Otherwise, this HTLC is being failed out, therefore the value of the
	// HTLC should return to the remote party.
	case isIncoming && (htlc.EntryType == Fail || htlc.EntryType == MalformedFail):
		*theirBalance += htlc.Amount

	// If an outgoing HTLC is being settled, then this means that the
	// downstream party resented the preimage or learned of it via a
	// downstream peer. In either case, we credit their settled value with
	// the value of the HTLC.
	case !isIncoming && htlc.EntryType == Settle:
		*theirBalance += htlc.Amount

	// Otherwise, one of our outgoing HTLC's has timed out, so the value of
	// the HTLC should be returned to our settled balance.
	case !isIncoming && (htlc.EntryType == Fail || htlc.EntryType == MalformedFail):
		*ourBalance += htlc.Amount
	}

	if mutateState {
		*removeHeight = nextHeight
	}
}

// generateRemoteHtlcSigJobs generates a series of HTLC signature jobs for the
// sig pool, along with a channel that if closed, will cancel any jobs after
// they have been submitted to the sigPool. This method is to be used when
// generating a new commitment for the remote party. The jobs generated by the
// signature can be submitted to the sigPool to generate all the signatures
// asynchronously and in parallel.
func genRemoteHtlcSigJobs(keyRing *CommitmentKeyRing,
	localChanCfg, remoteChanCfg *channeldb.ChannelConfig,
	remoteCommitView *commitment) ([]signJob, chan struct{}, error) {

	txHash := remoteCommitView.txn.TxHash()
	dustLimit := remoteChanCfg.DustLimit
	feePerKw := remoteCommitView.feePerKw

	// With the keys generated, we'll make a slice with enough capacity to
	// hold potentially all the HTLCs. The actual slice may be a bit
	// smaller (than its total capacity) and some HTLCs may be dust.
	numSigs := (len(remoteCommitView.incomingHTLCs) +
		len(remoteCommitView.outgoingHTLCs))
	sigBatch := make([]signJob, 0, numSigs)

	var err error
	cancelChan := make(chan struct{})

	// For each outgoing and incoming HTLC, if the HTLC isn't considered a
	// dust output after taking into account second-level HTLC fees, then a
	// sigJob will be generated and appended to the current batch.
	for _, htlc := range remoteCommitView.incomingHTLCs {
		if htlcIsDust(true, false, feePerKw, htlc.Amount.ToSatoshis(),
			dustLimit) {
			continue
		}

		// If the HTLC isn't dust, then we'll create an empty sign job
		// to add to the batch momentarily.
		sigJob := signJob{}
		sigJob.cancel = cancelChan
		sigJob.resp = make(chan signJobResp, 1)

		// As this is an incoming HTLC and we're sinning the commitment
		// transaction of the remote node, we'll need to generate an
		// HTLC timeout transaction for them. The output of the timeout
		// transaction needs to account for fees, so we'll compute the
		// required fee and output now.
		htlcFee := htlcTimeoutFee(feePerKw)
		outputAmt := htlc.Amount.ToSatoshis() - htlcFee

		// With the fee calculate, we can properly create the HTLC
		// timeout transaction using the HTLC amount minus the fee.
		op := wire.OutPoint{
			Hash:  txHash,
			Index: uint32(htlc.remoteOutputIndex),
		}
		sigJob.tx, err = createHtlcTimeoutTx(
			op, outputAmt, htlc.Timeout,
			uint32(remoteChanCfg.CsvDelay),
			keyRing.RevocationKey, keyRing.DelayKey,
		)
		if err != nil {
			return nil, nil, err
		}

		// Finally, we'll generate a sign descriptor to generate a
		// signature to give to the remote party for this commitment
		// transaction. Note we use the raw HTLC amount.
		sigJob.signDesc = SignDescriptor{
			KeyDesc:       localChanCfg.HtlcBasePoint,
			SingleTweak:   keyRing.LocalHtlcKeyTweak,
			WitnessScript: htlc.theirWitnessScript,
			Output: &wire.TxOut{
				Value: int64(htlc.Amount.ToSatoshis()),
			},
			HashType:   btgTxscript.SigHashAll | btgTxscript.SigHashForkID,
			SigHashes:  btgTxscript.NewTxSigHashes(sigJob.tx),
			InputIndex: 0,
		}
		sigJob.outputIndex = htlc.remoteOutputIndex

		sigBatch = append(sigBatch, sigJob)
	}
	for _, htlc := range remoteCommitView.outgoingHTLCs {
		if htlcIsDust(false, false, feePerKw, htlc.Amount.ToSatoshis(),
			dustLimit) {
			continue
		}

		sigJob := signJob{}
		sigJob.cancel = cancelChan
		sigJob.resp = make(chan signJobResp, 1)

		// As this is an outgoing HTLC and we're signing the commitment
		// transaction of the remote node, we'll need to generate an
		// HTLC success transaction for them. The output of the timeout
		// transaction needs to account for fees, so we'll compute the
		// required fee and output now.
		htlcFee := htlcSuccessFee(feePerKw)
		outputAmt := htlc.Amount.ToSatoshis() - htlcFee

		// With the proper output amount calculated, we can now
		// generate the success transaction using the remote party's
		// CSV delay.
		op := wire.OutPoint{
			Hash:  txHash,
			Index: uint32(htlc.remoteOutputIndex),
		}
		sigJob.tx, err = createHtlcSuccessTx(
			op, outputAmt, uint32(remoteChanCfg.CsvDelay),
			keyRing.RevocationKey, keyRing.DelayKey,
		)
		if err != nil {
			return nil, nil, err
		}

		// Finally, we'll generate a sign descriptor to generate a
		// signature to give to the remote party for this commitment
		// transaction. Note we use the raw HTLC amount.
		sigJob.signDesc = SignDescriptor{
			KeyDesc:       localChanCfg.HtlcBasePoint,
			SingleTweak:   keyRing.LocalHtlcKeyTweak,
			WitnessScript: htlc.theirWitnessScript,
			Output: &wire.TxOut{
				Value: int64(htlc.Amount.ToSatoshis()),
			},
			HashType:   btgTxscript.SigHashAll | btgTxscript.SigHashForkID,
			SigHashes:  btgTxscript.NewTxSigHashes(sigJob.tx),
			InputIndex: 0,
		}
		sigJob.outputIndex = htlc.remoteOutputIndex

		sigBatch = append(sigBatch, sigJob)
	}

	return sigBatch, cancelChan, nil
}

// createCommitDiff will create a commit diff given a new pending commitment
// for the remote party and the necessary signatures for the remote party to
// validate this new state. This function is called right before sending the
// new commitment to the remote party. The commit diff returned contains all
// information necessary for retransmission.
func (lc *LightningChannel) createCommitDiff(
	newCommit *commitment, commitSig lnwire.Sig,
	htlcSigs []lnwire.Sig) (*channeldb.CommitDiff, error) {

	// First, we need to convert the funding outpoint into the ID that's
	// used on the wire to identify this channel. We'll use this shortly
	// when recording the exact CommitSig message that we'll be sending
	// out.
	chanID := lnwire.NewChanIDFromOutPoint(&lc.channelState.FundingOutpoint)

	// If we have a fee update that we're waiting on an ACK of, then we'll
	// create an entry so this is properly retransmitted. Note that we can
	// only send an UpdateFee message if we're the initiator of the
	// channel.
	var logUpdates []channeldb.LogUpdate
	if lc.channelState.IsInitiator && lc.pendingFeeUpdate != nil {
		logUpdates = append(logUpdates, channeldb.LogUpdate{
			UpdateMsg: &lnwire.UpdateFee{
				ChanID:   chanID,
				FeePerKw: uint32(*lc.pendingFeeUpdate),
			},
		})
	}

	var (
		ackAddRefs        []channeldb.AddRef
		settleFailRefs    []channeldb.SettleFailRef
		openCircuitKeys   []channeldb.CircuitKey
		closedCircuitKeys []channeldb.CircuitKey
	)

	// We'll now run through our local update log to locate the items which
	// were only just committed within this pending state. This will be the
	// set of items we need to retransmit if we reconnect and find that
	// they didn't process this new state fully.
	for e := lc.localUpdateLog.Front(); e != nil; e = e.Next() {
		pd := e.Value.(*PaymentDescriptor)

		// If this entry wasn't committed at the exact height of this
		// remote commitment, then we'll skip it as it was already
		// lingering in the log.
		if pd.addCommitHeightRemote != newCommit.height &&
			pd.removeCommitHeightRemote != newCommit.height {

			continue
		}

		// Knowing that this update is a part of this new commitment,
		// we'll create a log update and not its index in the log so
		// we can later restore it properly if a restart occurs.
		logUpdate := channeldb.LogUpdate{
			LogIndex: pd.LogIndex,
		}

		// We'll map the type of the PaymentDescriptor to one of the
		// four messages that it corresponds to. With this set of
		// messages obtained, we can simply read from disk and re-send
		// them in the case of a needed channel sync.
		switch pd.EntryType {
		case Add:
			htlc := &lnwire.UpdateAddHTLC{
				ChanID:      chanID,
				ID:          pd.HtlcIndex,
				Amount:      pd.Amount,
				Expiry:      pd.Timeout,
				PaymentHash: pd.RHash,
			}
			copy(htlc.OnionBlob[:], pd.OnionBlob)
			logUpdate.UpdateMsg = htlc

			// Gather any references for circuits opened by this Add
			// HTLC.
			if pd.OpenCircuitKey != nil {
				openCircuitKeys = append(openCircuitKeys,
					*pd.OpenCircuitKey)
			}

			logUpdates = append(logUpdates, logUpdate)

			// Short circuit here since an add should not have any
			// of the references gathered in the case of settles,
			// fails or malformed fails.
			continue

		case Settle:
			logUpdate.UpdateMsg = &lnwire.UpdateFulfillHTLC{
				ChanID:          chanID,
				ID:              pd.ParentIndex,
				PaymentPreimage: pd.RPreimage,
			}

		case Fail:
			logUpdate.UpdateMsg = &lnwire.UpdateFailHTLC{
				ChanID: chanID,
				ID:     pd.ParentIndex,
				Reason: pd.FailReason,
			}

		case MalformedFail:
			logUpdate.UpdateMsg = &lnwire.UpdateFailMalformedHTLC{
				ChanID:       chanID,
				ID:           pd.ParentIndex,
				ShaOnionBlob: pd.ShaOnionBlob,
				FailureCode:  pd.FailCode,
			}
		}

		// Gather the fwd pkg references from any settle or fail
		// packets, if they exist.
		if pd.SourceRef != nil {
			ackAddRefs = append(ackAddRefs, *pd.SourceRef)
		}
		if pd.DestRef != nil {
			settleFailRefs = append(settleFailRefs, *pd.DestRef)
		}
		if pd.ClosedCircuitKey != nil {
			closedCircuitKeys = append(closedCircuitKeys,
				*pd.ClosedCircuitKey)
		}

		logUpdates = append(logUpdates, logUpdate)
	}

	// With the set of log updates mapped into wire messages, we'll now
	// convert the in-memory commit into a format suitable for writing to
	// disk.
	diskCommit := newCommit.toDiskCommit(false)

	return &channeldb.CommitDiff{
		Commitment: *diskCommit,
		CommitSig: &lnwire.CommitSig{
			ChanID: lnwire.NewChanIDFromOutPoint(
				&lc.channelState.FundingOutpoint,
			),
			CommitSig: commitSig,
			HtlcSigs:  htlcSigs,
		},
		LogUpdates:        logUpdates,
		OpenedCircuitKeys: openCircuitKeys,
		ClosedCircuitKeys: closedCircuitKeys,
		AddAcks:           ackAddRefs,
		SettleFailAcks:    settleFailRefs,
	}, nil
}

// SignNextCommitment signs a new commitment which includes any previous
// unsettled HTLCs, any new HTLCs, and any modifications to prior HTLCs
// committed in previous commitment updates. Signing a new commitment
// decrements the available revocation window by 1. After a successful method
// call, the remote party's commitment chain is extended by a new commitment
// which includes all updates to the HTLC log prior to this method invocation.
// The first return parameter is the signature for the commitment transaction
// itself, while the second parameter is a slice of all HTLC signatures (if
// any). The HTLC signatures are sorted according to the BIP 69 order of the
// HTLC's on the commitment transaction.
func (lc *LightningChannel) SignNextCommitment() (lnwire.Sig, []lnwire.Sig, error) {
	lc.Lock()
	defer lc.Unlock()

	var (
		sig      lnwire.Sig
		htlcSigs []lnwire.Sig
	)

	// If we're awaiting for an ACK to a commitment signature, or if we
	// don't yet have the initial next revocation point of the remote
	// party, then we're unable to create new states. Each time we create a
	// new state, we consume a prior revocation point.
	commitPoint := lc.channelState.RemoteNextRevocation
	if lc.remoteCommitChain.hasUnackedCommitment() || commitPoint == nil {

		return sig, htlcSigs, ErrNoWindow
	}

	// Determine the last update on the remote log that has been locked in.
	remoteACKedIndex := lc.localCommitChain.tail().theirMessageIndex
	remoteHtlcIndex := lc.localCommitChain.tail().theirHtlcIndex

	// Before we extend this new commitment to the remote commitment chain,
	// ensure that we aren't violating any of the constraints the remote
	// party set up when we initially set up the channel. If we are, then
	// we'll abort this state transition.
	err := lc.validateCommitmentSanity(remoteACKedIndex,
		lc.localUpdateLog.logIndex, true, nil)
	if err != nil {
		return sig, htlcSigs, err
	}

	// Grab the next commitment point for the remote party. This will be
	// used within fetchCommitmentView to derive all the keys necessary to
	// construct the commitment state.
	keyRing := deriveCommitmentKeys(commitPoint, false, lc.localChanCfg,
		lc.remoteChanCfg)

	// Create a new commitment view which will calculate the evaluated
	// state of the remote node's new commitment including our latest added
	// HTLCs. The view includes the latest balances for both sides on the
	// remote node's chain, and also update the addition height of any new
	// HTLC log entries. When we creating a new remote view, we include
	// _all_ of our changes (pending or committed) but only the remote
	// node's changes up to the last change we've ACK'd.
	newCommitView, err := lc.fetchCommitmentView(
		true, lc.localUpdateLog.logIndex, lc.localUpdateLog.htlcCounter,
		remoteACKedIndex, remoteHtlcIndex, keyRing,
	)
	if err != nil {
		return sig, htlcSigs, err
	}

	walletLog.Tracef("ChannelPoint(%v): extending remote chain to height %v, "+
		"local_log=%v, remote_log=%v",
		lc.channelState.FundingOutpoint, newCommitView.height,
		lc.localUpdateLog.logIndex, remoteACKedIndex)

	walletLog.Tracef("ChannelPoint(%v): remote chain: our_balance=%v, "+
		"their_balance=%v, commit_tx: %v",
		lc.channelState.FundingOutpoint, newCommitView.ourBalance,
		newCommitView.theirBalance,
		newLogClosure(func() string {
			return spew.Sdump(newCommitView.txn)
		}),
	)

	// With the commitment view constructed, if there are any HTLC's, we'll
	// need to generate signatures of each of them for the remote party's
	// commitment state. We do so in two phases: first we generate and
	// submit the set of signature jobs to the worker pool.
	sigBatch, cancelChan, err := genRemoteHtlcSigJobs(keyRing,
		lc.localChanCfg, lc.remoteChanCfg, newCommitView,
	)
	if err != nil {
		return sig, htlcSigs, err
	}
	lc.sigPool.SubmitSignBatch(sigBatch)

	// While the jobs are being carried out, we'll Sign their version of
	// the new commitment transaction while we're waiting for the rest of
	// the HTLC signatures to be processed.
<<<<<<< HEAD
	lc.signDesc.SigHashes = btgTxscript.NewTxSigHashes(newCommitView.txn)
	rawSig, err := lc.signer.SignOutputRaw(newCommitView.txn, lc.signDesc)
=======
	lc.signDesc.SigHashes = txscript.NewTxSigHashes(newCommitView.txn)
	rawSig, err := lc.Signer.SignOutputRaw(newCommitView.txn, lc.signDesc)
>>>>>>> 7cf5ebe2
	if err != nil {
		close(cancelChan)
		return sig, htlcSigs, err
	}
	sig, err = lnwire.NewSigFromRawSignature(rawSig)
	if err != nil {
		close(cancelChan)
		return sig, htlcSigs, err
	}

	// We'll need to send over the signatures to the remote party in the
	// order as they appear on the commitment transaction after BIP 69
	// sorting.
	sort.Slice(sigBatch, func(i, j int) bool {
		return sigBatch[i].outputIndex < sigBatch[j].outputIndex
	})

	// With the jobs sorted, we'll now iterate through all the responses to
	// gather each of the signatures in order.
	htlcSigs = make([]lnwire.Sig, 0, len(sigBatch))
	for _, htlcSigJob := range sigBatch {
		select {
		case jobResp := <-htlcSigJob.resp:
			// If an error occurred, then we'll cancel any other
			// active jobs.
			if jobResp.err != nil {
				close(cancelChan)
				return sig, htlcSigs, err
			}

			htlcSigs = append(htlcSigs, jobResp.sig)
		case <-lc.quit:
			return sig, htlcSigs, fmt.Errorf("channel shutting down")
		}
	}

	// As we're about to proposer a new commitment state for the remote
	// party, we'll write this pending state to disk before we exit, so we
	// can retransmit it if necessary.
	commitDiff, err := lc.createCommitDiff(newCommitView, sig, htlcSigs)
	if err != nil {
		return sig, htlcSigs, err
	}
	if lc.channelState.AppendRemoteCommitChain(commitDiff); err != nil {
		return sig, htlcSigs, err
	}

	// TODO(roasbeef): check that one eclair bug
	//  * need to retransmit on first state still?
	//  * after initial reconnect

	// Extend the remote commitment chain by one with the addition of our
	// latest commitment update.
	lc.remoteCommitChain.addCommitment(newCommitView)

	// If we are the channel initiator then we would have signed any sent
	// fee update at this point, so mark this update as pending ACK, and
	// set pendingFeeUpdate to nil. We can do this since we know we won't
	// sign any new commitment before receiving a RevokeAndAck, because of
	// the revocation window of 1.
	if lc.channelState.IsInitiator {
		lc.pendingAckFeeUpdate = lc.pendingFeeUpdate
		lc.pendingFeeUpdate = nil
	}

	return sig, htlcSigs, nil
}

// ProcessChanSyncMsg processes a ChannelReestablish message sent by the remote
// connection upon re establishment of our connection with them. This method
// will return a single message if we are currently out of sync, otherwise a
// nil lnwire.Message will be returned. If it is decided that our level of
// de-synchronization is irreconcilable, then an error indicating the issue
// will be returned. In this case that an error is returned, the channel should
// be force closed, as we cannot continue updates.
//
// One of two message sets will be returned:
//
//  * CommitSig+Updates: if we have a pending remote commit which they claim to
//    have not received
//  * RevokeAndAck: if we sent a revocation message that they claim to have
//    not received
//
// If we detect a scenario where we need to send a CommitSig+Updates, this
// method also returns two sets channeldb.CircuitKeys identifying the circuits
// that were opened and closed, respectively, as a result of signing the
// previous commitment txn. This allows the link to clear its mailbox of those
// circuits in case they are still in memory, and ensure the switch's circuit
// map has been updated by deleting the closed circuits.
func (lc *LightningChannel) ProcessChanSyncMsg(
	msg *lnwire.ChannelReestablish) ([]lnwire.Message, []channeldb.CircuitKey,
	[]channeldb.CircuitKey, error) {

	// We owe them a commitment if they have an un-acked commitment and the
	// tip of their chain (from our Pov) is equal to what they think their
	// next commit height should be.
	remoteChainTip := lc.remoteCommitChain.tip()
	oweCommitment := (lc.remoteCommitChain.hasUnackedCommitment() &&
		msg.NextLocalCommitHeight == remoteChainTip.height)

	// We owe them a revocation if the tail of our current commitment is
	// one greater than what they _think_ our commitment tail is.
	localChainTail := lc.localCommitChain.tail()
	oweRevocation := localChainTail.height == msg.RemoteCommitTailHeight+1

	// Now we'll examine the state we have, vs what was contained in the
	// chain sync message. If we're de-synchronized, then we'll send a
	// batch of messages which when applied will kick start the chain
	// resync.
	var (
		updates        []lnwire.Message
		openedCircuits []channeldb.CircuitKey
		closedCircuits []channeldb.CircuitKey
	)

	// If the remote party included the optional fields, then we'll verify
	// their correctness first, as it will influence our decisions below.
	hasRecoveryOptions := msg.LocalUnrevokedCommitPoint != nil
	commitSecretCorrect := true
	if hasRecoveryOptions && msg.RemoteCommitTailHeight != 0 {
		// We'll check that they've really sent a valid commit
		// secret from our shachain for our prior height, but only if
		// this isn't the first state.
		heightSecret, err := lc.channelState.RevocationProducer.AtIndex(
			msg.RemoteCommitTailHeight - 1,
		)
		if err != nil {
			return nil, nil, nil, err
		}
		commitSecretCorrect = bytes.Equal(
			heightSecret[:], msg.LastRemoteCommitSecret[:],
		)
	}

	// TODO(roasbeef): check validity of commitment point after the fact

	// If the commit secret they sent is incorrect then we'll fail the
	// channel as the remote node has an inconsistent state.
	if !commitSecretCorrect {
		// In this case, we'll return an error to indicate the remote
		// node sent us the wrong values. This will let the caller act
		// accordingly.
		return nil, nil, nil, ErrInvalidLastCommitSecret
	}

	switch {
	// If we owe the remote party a revocation message, then we'll re-send
	// the last revocation message that we sent. This will be the
	// revocation message for our prior chain tail.
	case oweRevocation:
		revocationMsg, err := lc.generateRevocation(
			localChainTail.height - 1,
		)
		if err != nil {
			return nil, nil, nil, err
		}
		updates = append(updates, revocationMsg)

		// Next, as a precaution, we'll check a special edge case. If
		// they initiated a state transition, we sent the revocation,
		// but died before the signature was sent. We re-transmit our
		// revocation, but also initiate a state transition to re-sync
		// them.
		if lc.localCommitChain.tip().height >
			lc.remoteCommitChain.tip().height {

			commitSig, htlcSigs, err := lc.SignNextCommitment()
			switch {

			// If we signed this state, then we'll accumulate
			// another update to send over.
			case err == nil:
				updates = append(updates, &lnwire.CommitSig{
					ChanID: lnwire.NewChanIDFromOutPoint(
						&lc.channelState.FundingOutpoint,
					),
					CommitSig: commitSig,
					HtlcSigs:  htlcSigs,
				})

			// If we get a failure due to not knowing their next
			// point, then this is fine as they'll either send
			// FundingLocked, or revoke their next state to allow
			// us to continue forwards.
			case err == ErrNoWindow:

			// Otherwise, this is an error and we'll treat it as
			// such.
			default:
				return nil, nil, nil, err
			}
		}

	// If we don't owe the remote party a revocation, but their value for
	// what our remote chain tail should be doesn't match up, and their
	// purported commitment secrete matches up, then we'll behind!
	case (msg.RemoteCommitTailHeight > localChainTail.height &&
		hasRecoveryOptions && commitSecretCorrect):

		// In this case, we've likely lost data and shouldn't proceed
		// with channel updates. So we'll return the appropriate error
		// to signal to the caller the current state.
		return nil, nil, nil, ErrCommitSyncDataLoss

	// If we don't owe them a revocation, and the height of our commitment
	// chain reported by the remote party is not equal to our chain tail,
	// then we cannot sync.
	case !oweRevocation && localChainTail.height != msg.RemoteCommitTailHeight:
		if err := lc.channelState.MarkBorked(); err != nil {
			return nil, nil, nil, err
		}

		return nil, nil, nil, ErrCannotSyncCommitChains
	}

	// If we owe them a commitment, then we'll read from disk our
	// commitment diff, so we can re-send them to the remote party.
	if oweCommitment {
		// Grab the current remote chain tip from the database. This
		// commit diff contains all the information required to re-sync
		// our states.
		commitDiff, err := lc.channelState.RemoteCommitChainTip()
		if err != nil {
			return nil, nil, nil, err
		}

		// Next, we'll need to send over any updates we sent as part of
		// this new proposed commitment state.
		for _, logUpdate := range commitDiff.LogUpdates {
			updates = append(updates, logUpdate.UpdateMsg)
		}

		// With the batch of updates accumulated, we'll now re-send the
		// original CommitSig message required to re-sync their remote
		// commitment chain with our local version of their chain.
		updates = append(updates, commitDiff.CommitSig)

		openedCircuits = commitDiff.OpenedCircuitKeys
		closedCircuits = commitDiff.ClosedCircuitKeys

	} else if remoteChainTip.height+1 != msg.NextLocalCommitHeight {
		if err := lc.channelState.MarkBorked(); err != nil {
			return nil, nil, nil, err
		}

		// If we don't owe them a commitment, yet the tip of their
		// chain isn't one more than the next local commit height they
		// report, we'll fail the channel.
		return nil, nil, nil, ErrCannotSyncCommitChains
	}

	return updates, openedCircuits, closedCircuits, nil
}

// ChanSyncMsg returns the ChannelReestablish message that should be sent upon
// reconnection with the remote peer that we're maintaining this channel with.
// The information contained within this message is necessary to re-sync our
// commitment chains in the case of a last or only partially processed message.
// When the remote party receiver this message one of three things may happen:
//
//   1. We're fully synced and no messages need to be sent.
//   2. We didn't get the last CommitSig message they sent, to they'll re-send
//      it.
//   3. We didn't get the last RevokeAndAck message they sent, so they'll
//      re-send it.
func (lc *LightningChannel) ChanSyncMsg() (*lnwire.ChannelReestablish, error) {
	// The remote commitment height that we'll send in the
	// ChannelReestablish message is our current commitment height plus
	// one. If the receiver thinks that our commitment height is actually
	// *equal* to this value, then they'll re-send the last commitment that
	// they sent but we never fully processed.
	localHeight := lc.localCommitChain.tip().height
	nextLocalCommitHeight := localHeight + 1

	// The second value we'll send is the height of the remote commitment
	// from our PoV. If the receiver thinks that their height is actually
	// *one plus* this value, then they'll re-send their last revocation.
	remoteChainTipHeight := lc.remoteCommitChain.tail().height

	// If this channel has undergone a commitment update, then in order to
	// prove to the remote party our knowledge of their prior commitment
	// state, we'll also send over the last commitment secret that the
	// remote party sent.
	var lastCommitSecret [32]byte
	if remoteChainTipHeight != 0 {
		remoteSecret, err := lc.channelState.RevocationStore.LookUp(
			remoteChainTipHeight - 1,
		)
		if err != nil {
			return nil, err
		}
		lastCommitSecret = [32]byte(*remoteSecret)
	}

	// Additionally, we'll send over the current unrevoked commitment on
	// our local commitment transaction.
	currentCommitSecret, err := lc.channelState.RevocationProducer.AtIndex(
		localHeight,
	)
	if err != nil {
		return nil, err
	}

	return &lnwire.ChannelReestablish{
		ChanID: lnwire.NewChanIDFromOutPoint(
			&lc.channelState.FundingOutpoint,
		),
		NextLocalCommitHeight:  nextLocalCommitHeight,
		RemoteCommitTailHeight: remoteChainTipHeight,
		LastRemoteCommitSecret: lastCommitSecret,
		LocalUnrevokedCommitPoint: ComputeCommitmentPoint(
			currentCommitSecret[:],
		),
	}, nil
}

// computeView takes the given htlcView, and calculates the balances, filtered
// view (settling unsettled HTLCs), commitment weight and feePerKw, after
// applying the HTLCs to the latest commitment. The returned balances are the
// balances *before* subtracting the commitment fee from the initiator's
// balance.
//
// If the updateState boolean is set true, the add and remove heights of the
// HTLCs will be set to the next commitment height.
func (lc *LightningChannel) computeView(view *htlcView, remoteChain bool,
	updateState bool) (lnwire.MilliSatoshi, lnwire.MilliSatoshi, int64,
	*htlcView, SatPerKWeight) {

	commitChain := lc.localCommitChain
	dustLimit := lc.localChanCfg.DustLimit
	if remoteChain {
		commitChain = lc.remoteCommitChain
		dustLimit = lc.remoteChanCfg.DustLimit
	}

	// Since the fetched htlc view will include all updates added after the
	// last committed state, we start with the balances reflecting that
	// state.
	ourBalance := commitChain.tip().ourBalance
	theirBalance := commitChain.tip().theirBalance

	// Add the fee from the previous commitment state back to the
	// initiator's balance, so that the fee can be recalculated and
	// re-applied in case fee estimation parameters have changed or the
	// number of outstanding HTLCs has changed.
	if lc.channelState.IsInitiator {
		ourBalance += lnwire.NewMSatFromSatoshis(
			commitChain.tip().fee)
	} else if !lc.channelState.IsInitiator {
		theirBalance += lnwire.NewMSatFromSatoshis(
			commitChain.tip().fee)
	}
	nextHeight := commitChain.tip().height + 1

	// We evaluate the view at this stage, meaning settled and failed HTLCs
	// will remove their corresponding added HTLCs.  The resulting filtered
	// view will only have Add entries left, making it easy to compare the
	// channel constraints to the final commitment state.
	filteredHTLCView := lc.evaluateHTLCView(view, &ourBalance,
		&theirBalance, nextHeight, remoteChain, updateState)

	// Initiate feePerKw to the last committed fee for this chain as we'll
	// need this to determine which HTLCs are dust, and also the final fee
	// rate.
	feePerKw := commitChain.tip().feePerKw

	// Check if any fee updates have taken place since that last
	// commitment.
	if lc.channelState.IsInitiator {
		switch {
		// We've sent an update_fee message since our last commitment,
		// and now are now creating a commitment that reflects the new
		// fee update.
		case remoteChain && lc.pendingFeeUpdate != nil:
			feePerKw = *lc.pendingFeeUpdate

		// We've created a new commitment for the remote chain that
		// includes a fee update, and have not received a commitment
		// after the fee update has been ACKed.
		case !remoteChain && lc.pendingAckFeeUpdate != nil:
			feePerKw = *lc.pendingAckFeeUpdate
		}
	} else {
		switch {
		// We've received a fee update since the last local commitment,
		// so we'll include the fee update in the current view.
		case !remoteChain && lc.pendingFeeUpdate != nil:
			feePerKw = *lc.pendingFeeUpdate

		// Earlier we received a commitment that signed an earlier fee
		// update, and now we must ACK that update.
		case remoteChain && lc.pendingAckFeeUpdate != nil:
			feePerKw = *lc.pendingAckFeeUpdate
		}
	}

	// Now go through all HTLCs at this stage, to calculate the total
	// weight, needed to calculate the transaction fee.
	var totalHtlcWeight int64
	for _, htlc := range filteredHTLCView.ourUpdates {
		if htlcIsDust(remoteChain, !remoteChain, feePerKw,
			htlc.Amount.ToSatoshis(), dustLimit) {
			continue
		}

		totalHtlcWeight += HtlcWeight
	}
	for _, htlc := range filteredHTLCView.theirUpdates {
		if htlcIsDust(!remoteChain, !remoteChain, feePerKw,
			htlc.Amount.ToSatoshis(), dustLimit) {
			continue
		}

		totalHtlcWeight += HtlcWeight
	}

	totalCommitWeight := CommitWeight + totalHtlcWeight
	return ourBalance, theirBalance, totalCommitWeight, filteredHTLCView, feePerKw
}

// validateCommitmentSanity is used to validate the current state of the
// commitment transaction in terms of the ChannelConstraints that we and our
// remote peer agreed upon during the funding workflow. The predictAdded
// parameter should be set to a valid PaymentDescriptor if we are validating
// in the state when adding a new HTLC, or nil otherwise.
func (lc *LightningChannel) validateCommitmentSanity(theirLogCounter,
	ourLogCounter uint64, remoteChain bool,
	predictAdded *PaymentDescriptor) error {

	// Fetch all updates not committed.
	view := lc.fetchHTLCView(theirLogCounter, ourLogCounter)

	// If we are checking if we can add a new HTLC, we add this to the
	// update log, in order to validate the sanity of the commitment
	// resulting from _actually adding_ this HTLC to the state.
	if predictAdded != nil {
		// If we are adding an HTLC, this will be an Add to the local
		// update log.
		view.ourUpdates = append(view.ourUpdates, predictAdded)
	}

	commitChain := lc.localCommitChain
	if remoteChain {
		commitChain = lc.remoteCommitChain
	}
	ourInitialBalance := commitChain.tip().ourBalance
	theirInitialBalance := commitChain.tip().theirBalance

	ourBalance, theirBalance, commitWeight, filteredView, feePerKw := lc.computeView(
		view, remoteChain, false,
	)

	// Calculate the commitment fee, and subtract it from the initiator's
	// balance.
	commitFee := feePerKw.FeeForWeight(commitWeight)
	commitFeeMsat := lnwire.NewMSatFromSatoshis(commitFee)
	if lc.channelState.IsInitiator {
		ourBalance -= commitFeeMsat
	} else {
		theirBalance -= commitFeeMsat
	}

	// As a quick sanity check, we'll ensure that if we interpret the
	// balances as signed integers, they haven't dipped down below zero. If
	// they have, then this indicates that a party doesn't have sufficient
	// balance to satisfy the final evaluated HTLC's.
	switch {
	case int64(ourBalance) < 0:
		return ErrBelowChanReserve
	case int64(theirBalance) < 0:
		return ErrBelowChanReserve
	}

	// If the added HTLCs will decrease the balance, make sure they won't
	// dip the local and remote balances below the channel reserves.
	if ourBalance < ourInitialBalance &&
		ourBalance < lnwire.NewMSatFromSatoshis(
			lc.localChanCfg.ChanReserve) {
		return ErrBelowChanReserve
	}

	if theirBalance < theirInitialBalance &&
		theirBalance < lnwire.NewMSatFromSatoshis(
			lc.remoteChanCfg.ChanReserve) {
		return ErrBelowChanReserve
	}

	// validateUpdates take a set of updates, and validates them against
	// the passed channel constraints.
	validateUpdates := func(updates []*PaymentDescriptor,
		constraints *channeldb.ChannelConfig) error {

		// We keep track of the number of HTLCs in flight for the
		// commitment, and the amount in flight.
		var numInFlight uint16
		var amtInFlight lnwire.MilliSatoshi

		// Go through all updates, checking that they don't violate the
		// channel constraints.
		for _, entry := range updates {
			if entry.EntryType == Add {
				// An HTLC is being added, this will add to the
				// number and amount in flight.
				amtInFlight += entry.Amount
				numInFlight++

				// Check that the value of the HTLC they added
				// is above our minimum.
				if entry.Amount < constraints.MinHTLC {
					return ErrBelowMinHTLC
				}
			}
		}

		// Now that we know the total value of added HTLCs, we check
		// that this satisfy the MaxPendingAmont contraint.
		if amtInFlight > constraints.MaxPendingAmount {
			return ErrMaxPendingAmount
		}

		// In this step, we verify that the total number of active
		// HTLCs does not exceed the constraint of the maximum number
		// of HTLCs in flight.
		if numInFlight > constraints.MaxAcceptedHtlcs {
			return ErrMaxHTLCNumber
		}

		return nil
	}

	// First check that the remote updates won't violate it's channel
	// constraints.
	err := validateUpdates(
		filteredView.theirUpdates, lc.remoteChanCfg,
	)
	if err != nil {
		return err
	}

	// Secondly check that our updates won't violate our channel
	// constraints.
	err = validateUpdates(
		filteredView.ourUpdates, lc.localChanCfg,
	)
	if err != nil {
		return err
	}

	return nil
}

// genHtlcSigValidationJobs generates a series of signatures verification jobs
// meant to verify all the signatures for HTLC's attached to a newly created
// commitment state. The jobs generated are fully populated, and can be sent
// directly into the pool of workers.
func genHtlcSigValidationJobs(localCommitmentView *commitment,
	keyRing *CommitmentKeyRing, htlcSigs []lnwire.Sig,
	localChanCfg, remoteChanCfg *channeldb.ChannelConfig) ([]verifyJob, error) {

	txHash := localCommitmentView.txn.TxHash()
	feePerKw := localCommitmentView.feePerKw

	// With the required state generated, we'll create a slice with large
	// enough capacity to hold verification jobs for all HTLC's in this
	// view. In the case that we have some dust outputs, then the actual
	// length will be smaller than the total capacity.
	numHtlcs := (len(localCommitmentView.incomingHTLCs) +
		len(localCommitmentView.outgoingHTLCs))
	verifyJobs := make([]verifyJob, 0, numHtlcs)

	// We'll iterate through each output in the commitment transaction,
	// populating the sigHash closure function if it's detected to be an
	// HLTC output. Given the sighash, and the signing key, we'll be able
	// to validate each signature within the worker pool.
	i := 0
	for index := range localCommitmentView.txn.TxOut {
		var (
			htlcIndex uint64
			sigHash   func() ([]byte, error)
			sig       *btcec.Signature
			err       error
		)

		outputIndex := int32(index)
		switch {

		// If this output index is found within the incoming HTLC
		// index, then this means that we need to generate an HTLC
		// success transaction in order to validate the signature.
		case localCommitmentView.incomingHTLCIndex[outputIndex] != nil:
			htlc := localCommitmentView.incomingHTLCIndex[outputIndex]

			htlcIndex = htlc.HtlcIndex

			sigHash = func() ([]byte, error) {
				op := wire.OutPoint{
					Hash:  txHash,
					Index: uint32(htlc.localOutputIndex),
				}

				htlcFee := htlcSuccessFee(feePerKw)
				outputAmt := htlc.Amount.ToSatoshis() - htlcFee

				successTx, err := createHtlcSuccessTx(op,
					outputAmt, uint32(localChanCfg.CsvDelay),
					keyRing.RevocationKey, keyRing.DelayKey)
				if err != nil {
					return nil, err
				}

				hashCache := btgTxscript.NewTxSigHashes(successTx)
				sigHash, err := btgTxscript.CalcWitnessSigHash(
					htlc.ourWitnessScript, hashCache,
					btgTxscript.SigHashAll|btgTxscript.SigHashForkID, successTx, 0,
					int64(htlc.Amount.ToSatoshis()),
				)
				if err != nil {
					return nil, err
				}

				return sigHash, nil
			}

			// Make sure there are more signatures left.
			if i >= len(htlcSigs) {
				return nil, fmt.Errorf("not enough HTLC " +
					"signatures.")
			}

			// With the sighash generated, we'll also store the
			// signature so it can be written to disk if this state
			// is valid.
			sig, err = htlcSigs[i].ToSignature()
			if err != nil {
				return nil, err
			}
			htlc.sig = sig

		// Otherwise, if this is an outgoing HTLC, then we'll need to
		// generate a timeout transaction so we can verify the
		// signature presented.
		case localCommitmentView.outgoingHTLCIndex[outputIndex] != nil:
			htlc := localCommitmentView.outgoingHTLCIndex[outputIndex]

			htlcIndex = htlc.HtlcIndex

			sigHash = func() ([]byte, error) {
				op := wire.OutPoint{
					Hash:  txHash,
					Index: uint32(htlc.localOutputIndex),
				}

				htlcFee := htlcTimeoutFee(feePerKw)
				outputAmt := htlc.Amount.ToSatoshis() - htlcFee

				timeoutTx, err := createHtlcTimeoutTx(op,
					outputAmt, htlc.Timeout,
					uint32(localChanCfg.CsvDelay),
					keyRing.RevocationKey, keyRing.DelayKey,
				)
				if err != nil {
					return nil, err
				}

				hashCache := btgTxscript.NewTxSigHashes(timeoutTx)
				sigHash, err := btgTxscript.CalcWitnessSigHash(
					htlc.ourWitnessScript, hashCache,
					btgTxscript.SigHashAll|btgTxscript.SigHashForkID, timeoutTx, 0,
					int64(htlc.Amount.ToSatoshis()),
				)
				if err != nil {
					return nil, err
				}

				return sigHash, nil
			}

			// Make sure there are more signatures left.
			if i >= len(htlcSigs) {
				return nil, fmt.Errorf("not enough HTLC " +
					"signatures.")
			}

			// With the sighash generated, we'll also store the
			// signature so it can be written to disk if this state
			// is valid.
			sig, err = htlcSigs[i].ToSignature()
			if err != nil {
				return nil, err
			}
			htlc.sig = sig

		default:
			continue
		}

		verifyJobs = append(verifyJobs, verifyJob{
			htlcIndex: htlcIndex,
			pubKey:    keyRing.RemoteHtlcKey,
			sig:       sig,
			sigHash:   sigHash,
		})

		i++
	}

	// If we received a number of HTLC signatures that doesn't match our
	// commitment, we'll return an error now.
	if len(htlcSigs) != i {
		return nil, fmt.Errorf("number of htlc sig mismatch. "+
			"Expected %v sigs, got %v", i, len(htlcSigs))
	}

	return verifyJobs, nil
}

// InvalidCommitSigError is a struct that implements the error interface to
// report a failure to validate a commitment signature for a remote peer.
// We'll use the items in this struct to generate a rich error message for the
// remote peer when we receive an invalid signature from it. Doing so can
// greatly aide in debugging cross implementation issues.
type InvalidCommitSigError struct {
	commitHeight uint64

	commitSig []byte

	sigHash []byte

	commitTx []byte
}

// Error returns a detailed error string including the exact transaction that
// caused an invalid commitment signature.
func (i *InvalidCommitSigError) Error() string {
	return fmt.Sprintf("rejected commitment: commit_height=%v, "+
		"invalid_commit_sig=%x, commit_tx=%x, sig_hash=%x", i.commitHeight,
		i.commitSig[:], i.commitTx, i.sigHash[:])
}

// A compile time flag to ensure that InvalidCommitSigError implements the
// error interface.
var _ error = (*InvalidCommitSigError)(nil)

// InvalidCommitSigError is a struc that implements the error interface to
// report a failure to validate an htlc signature from a remote peer. We'll use
// the items in this struct to generate a rich error message for the remote
// peer when we receive an invalid signature from it. Doing so can greatly aide
// in debugging across implementation issues.
type InvalidHtlcSigError struct {
	commitHeight uint64

	htlcSig []byte

	htlcIndex uint64

	sigHash []byte

	commitTx []byte
}

// Error returns a detailed error string including the exact transaction that
// caused an invalid htlc signature.
func (i *InvalidHtlcSigError) Error() string {
	return fmt.Sprintf("rejected commitment: commit_height=%v, "+
		"invalid_htlc_sig=%x, commit_tx=%x, sig_hash=%x", i.commitHeight,
		i.htlcSig, i.commitTx, i.sigHash[:])
}

// A compile time flag to ensure that InvalidCommitSigError implements the
// error interface.
var _ error = (*InvalidCommitSigError)(nil)

// ReceiveNewCommitment process a signature for a new commitment state sent by
// the remote party. This method should be called in response to the
// remote party initiating a new change, or when the remote party sends a
// signature fully accepting a new state we've initiated. If we are able to
// successfully validate the signature, then the generated commitment is added
// to our local commitment chain. Once we send a revocation for our prior
// state, then this newly added commitment becomes our current accepted channel
// state.
func (lc *LightningChannel) ReceiveNewCommitment(commitSig lnwire.Sig,
	htlcSigs []lnwire.Sig) error {

	lc.Lock()
	defer lc.Unlock()

	// Determine the last update on the local log that has been locked in.
	localACKedIndex := lc.remoteCommitChain.tail().ourMessageIndex
	localHtlcIndex := lc.remoteCommitChain.tail().ourHtlcIndex

	// Ensure that this new local update from the remote node respects all
	// the constraints we specified during initial channel setup. If not,
	// then we'll abort the channel as they've violated our constraints.
	err := lc.validateCommitmentSanity(lc.remoteUpdateLog.logIndex,
		localACKedIndex, false, nil)
	if err != nil {
		return err
	}

	// We're receiving a new commitment which attempts to extend our local
	// commitment chain height by one, so fetch the proper commitment point
	// as this will be needed to derive the keys required to construct the
	// commitment.
	nextHeight := lc.currentHeight + 1
	commitSecret, err := lc.channelState.RevocationProducer.AtIndex(nextHeight)
	if err != nil {
		return err
	}
	commitPoint := ComputeCommitmentPoint(commitSecret[:])
	keyRing := deriveCommitmentKeys(commitPoint, true, lc.localChanCfg,
		lc.remoteChanCfg)

	// With the current commitment point re-calculated, construct the new
	// commitment view which includes all the entries (pending or committed)
	// we know of in the remote node's HTLC log, but only our local changes
	// up to the last change the remote node has ACK'd.
	localCommitmentView, err := lc.fetchCommitmentView(
		false, localACKedIndex, localHtlcIndex,
		lc.remoteUpdateLog.logIndex, lc.remoteUpdateLog.htlcCounter,
		keyRing,
	)
	if err != nil {
		return err
	}

	walletLog.Tracef("ChannelPoint(%v): extending local chain to height %v, "+
		"local_log=%v, remote_log=%v",
		lc.channelState.FundingOutpoint, localCommitmentView.height,
		localACKedIndex, lc.remoteUpdateLog.logIndex)

	walletLog.Tracef("ChannelPoint(%v): local chain: our_balance=%v, "+
		"their_balance=%v, commit_tx: %v", lc.channelState.FundingOutpoint,
		localCommitmentView.ourBalance, localCommitmentView.theirBalance,
		newLogClosure(func() string {
			return spew.Sdump(localCommitmentView.txn)
		}),
	)

	// Construct the sighash of the commitment transaction corresponding to
	// this newly proposed state update.
	localCommitTx := localCommitmentView.txn
	multiSigScript := lc.signDesc.WitnessScript
	hashCache := btgTxscript.NewTxSigHashes(localCommitTx)
	sigHash, err := btgTxscript.CalcWitnessSigHash(multiSigScript, hashCache,
		btgTxscript.SigHashAll|btgTxscript.SigHashForkID, localCommitTx, 0,
		int64(lc.channelState.Capacity))
	if err != nil {
		// TODO(roasbeef): fetchview has already mutated the HTLCs...
		//  * need to either roll-back, or make pure
		return err
	}

	// As an optimization, we'll generate a series of jobs for the worker
	// pool to verify each of the HTLc signatures presented. Once
	// generated, we'll submit these jobs to the worker pool.
	verifyJobs, err := genHtlcSigValidationJobs(
		localCommitmentView, keyRing, htlcSigs, lc.localChanCfg,
		lc.remoteChanCfg,
	)
	if err != nil {
		return err
	}

	cancelChan := make(chan struct{})
	verifyResps := lc.sigPool.SubmitVerifyBatch(verifyJobs, cancelChan)

	// While the HTLC verification jobs are proceeding asynchronously,
	// we'll ensure that the newly constructed commitment state has a valid
	// signature.
	verifyKey := btcec.PublicKey{
		X:     lc.remoteChanCfg.MultiSigKey.PubKey.X,
		Y:     lc.remoteChanCfg.MultiSigKey.PubKey.Y,
		Curve: btcec.S256(),
	}
	cSig, err := commitSig.ToSignature()
	if err != nil {
		return err
	}
	if !cSig.Verify(sigHash, &verifyKey) {
		close(cancelChan)

		// If we fail to validate their commitment signature, we'll
		// generate a special error to send over the protocol. We'll
		// include the exact signature and commitment we failed to
		// verify against in order to aide debugging.
		var txBytes bytes.Buffer
		localCommitTx.Serialize(&txBytes)
		return &InvalidCommitSigError{
			commitHeight: nextHeight,
			commitSig:    commitSig.ToSignatureBytes(),
			sigHash:      sigHash,
			commitTx:     txBytes.Bytes(),
		}
	}

	// With the primary commitment transaction validated, we'll check each
	// of the HTLC validation jobs.
	for i := 0; i < len(verifyJobs); i++ {
		// In the case that a single signature is invalid, we'll exit
		// early and cancel all the outstanding verification jobs.
		select {
		case htlcErr := <-verifyResps:
			if htlcErr != nil {
				close(cancelChan)

				sig, err := lnwire.NewSigFromSignature(
					htlcErr.sig,
				)
				if err != nil {
					return err
				}
				sigHash, err := htlcErr.sigHash()
				if err != nil {
					return err
				}

				var txBytes bytes.Buffer
				localCommitTx.Serialize(&txBytes)
				return &InvalidHtlcSigError{
					commitHeight: nextHeight,
					htlcSig:      sig.ToSignatureBytes(),
					htlcIndex:    htlcErr.htlcIndex,
					sigHash:      sigHash,
					commitTx:     txBytes.Bytes(),
				}
			}
		case <-lc.quit:
			return fmt.Errorf("channel shutting down")
		}
	}

	// The signature checks out, so we can now add the new commitment to
	// our local commitment chain.
	localCommitmentView.sig = commitSig.ToSignatureBytes()
	lc.localCommitChain.addCommitment(localCommitmentView)

	// If we are not channel initiator, then the commitment just received
	// would've signed any received fee update since last commitment. Mark
	// any such fee update as pending ACK (so we remember to ACK it on our
	// next commitment), and set pendingFeeUpdate to nil. We can do this
	// since we won't receive any new commitment before ACKing.
	if !lc.channelState.IsInitiator {
		lc.pendingAckFeeUpdate = lc.pendingFeeUpdate
		lc.pendingFeeUpdate = nil
	}

	return nil
}

// FullySynced returns a boolean value reflecting if both commitment chains
// (remote+local) are fully in sync. Both commitment chains are fully in sync
// if the tip of each chain includes the latest committed changes from both
// sides.
func (lc *LightningChannel) FullySynced() bool {
	lc.RLock()
	defer lc.RUnlock()

	lastLocalCommit := lc.localCommitChain.tip()
	lastRemoteCommit := lc.remoteCommitChain.tip()

	localUpdatesSynced := (lastLocalCommit.ourMessageIndex ==
		lastRemoteCommit.ourMessageIndex)

	remoteUpdatesSynced := (lastLocalCommit.theirMessageIndex ==
		lastRemoteCommit.theirMessageIndex)

	pendingFeeAck := false

	// If we have received a fee update which we haven't yet ACKed, then
	// we owe a commitment.
	if !lc.channelState.IsInitiator {
		pendingFeeAck = lc.pendingAckFeeUpdate != nil
	}

	// If we have sent a fee update which we haven't yet signed, then
	// we owe a commitment.
	if lc.channelState.IsInitiator {
		pendingFeeAck = lc.pendingFeeUpdate != nil
	}

	return localUpdatesSynced && remoteUpdatesSynced && !pendingFeeAck
}

// RevokeCurrentCommitment revokes the next lowest unrevoked commitment
// transaction in the local commitment chain. As a result the edge of our
// revocation window is extended by one, and the tail of our local commitment
// chain is advanced by a single commitment. This now lowest unrevoked
// commitment becomes our currently accepted state within the channel. This
// method also returns the set of HTLC's currently active within the commitment
// transaction. This return value allows callers to act once an HTLC has been
// locked into our commitment transaction.
func (lc *LightningChannel) RevokeCurrentCommitment() (*lnwire.RevokeAndAck, []channeldb.HTLC, error) {
	lc.Lock()
	defer lc.Unlock()

	revocationMsg, err := lc.generateRevocation(lc.currentHeight)
	if err != nil {
		return nil, nil, err
	}

	walletLog.Tracef("ChannelPoint(%v): revoking height=%v, now at height=%v",
		lc.channelState.FundingOutpoint, lc.localCommitChain.tail().height,
		lc.currentHeight+1)

	// Advance our tail, as we've revoked our previous state.
	lc.localCommitChain.advanceTail()
	lc.currentHeight++

	// Additionally, generate a channel delta for this state transition for
	// persistent storage.
	chainTail := lc.localCommitChain.tail()
	newCommitment := chainTail.toDiskCommit(true)
	err = lc.channelState.UpdateCommitment(newCommitment)
	if err != nil {
		return nil, nil, err
	}

	walletLog.Tracef("ChannelPoint(%v): state transition accepted: "+
		"our_balance=%v, their_balance=%v",
		lc.channelState.FundingOutpoint, chainTail.ourBalance,
		chainTail.theirBalance)

	revocationMsg.ChanID = lnwire.NewChanIDFromOutPoint(
		&lc.channelState.FundingOutpoint,
	)

	return revocationMsg, newCommitment.Htlcs, nil
}

// ReceiveRevocation processes a revocation sent by the remote party for the
// lowest unrevoked commitment within their commitment chain. We receive a
// revocation either during the initial session negotiation wherein revocation
// windows are extended, or in response to a state update that we initiate. If
// successful, then the remote commitment chain is advanced by a single
// commitment, and a log compaction is attempted.
//
// The returned values correspond to:
//   1. The forwarding package corresponding to the remote commitment height
//      that was revoked.
//   2. The PaymentDescriptor of any Add HTLCs that were locked in by this
//      revocation.
//   3. The PaymentDescriptor of any Settle/Fail HTLCs that were locked in by
//      this revocation.
func (lc *LightningChannel) ReceiveRevocation(revMsg *lnwire.RevokeAndAck) (
	*channeldb.FwdPkg, []*PaymentDescriptor, []*PaymentDescriptor, error) {

	lc.Lock()
	defer lc.Unlock()

	// Ensure that the new pre-image can be placed in preimage store.
	store := lc.channelState.RevocationStore
	revocation, err := chainhash.NewHash(revMsg.Revocation[:])
	if err != nil {
		return nil, nil, nil, err
	}
	if err := store.AddNextEntry(revocation); err != nil {
		return nil, nil, nil, err
	}

	// Verify that if we use the commitment point computed based off of the
	// revealed secret to derive a revocation key with our revocation base
	// point, then it matches the current revocation of the remote party.
	currentCommitPoint := lc.channelState.RemoteCurrentRevocation
	derivedCommitPoint := ComputeCommitmentPoint(revMsg.Revocation[:])
	if !derivedCommitPoint.IsEqual(currentCommitPoint) {
		return nil, nil, nil, fmt.Errorf("revocation key mismatch")
	}

	// Now that we've verified that the prior commitment has been properly
	// revoked, we'll advance the revocation state we track for the remote
	// party: the new current revocation is what was previously the next
	// revocation, and the new next revocation is set to the key included
	// in the message.
	lc.channelState.RemoteCurrentRevocation = lc.channelState.RemoteNextRevocation
	lc.channelState.RemoteNextRevocation = revMsg.NextRevocationKey

	walletLog.Tracef("ChannelPoint(%v): remote party accepted state transition, "+
		"revoked height %v, now at %v", lc.channelState.FundingOutpoint,
		lc.remoteCommitChain.tail().height,
		lc.remoteCommitChain.tail().height+1)

	// Add one to the remote tail since this will be height *after* we write
	// the revocation to disk, the local height will remain unchanged.
	remoteChainTail := lc.remoteCommitChain.tail().height + 1
	localChainTail := lc.localCommitChain.tail().height

	source := lc.ShortChanID()
	chanID := lnwire.NewChanIDFromOutPoint(&lc.channelState.FundingOutpoint)

	// Determine the set of htlcs that can be forwarded as a result of
	// having received the revocation. We will simultaneously construct the
	// log updates and payment descriptors, allowing us to persist the log
	// updates to disk and optimistically buffer the forwarding package in
	// memory.
	var (
		addsToForward        []*PaymentDescriptor
		addUpdates           []channeldb.LogUpdate
		settleFailsToForward []*PaymentDescriptor
		settleFailUpdates    []channeldb.LogUpdate
	)

	var addIndex, settleFailIndex uint16
	for e := lc.remoteUpdateLog.Front(); e != nil; e = e.Next() {
		pd := e.Value.(*PaymentDescriptor)

		if pd.isForwarded {
			continue
		}

		// For each type of HTLC, we will only consider forwarding it if
		// both of the remote and local heights are non-zero. If either
		// of these values is zero, it has yet to be committed in both
		// the local and remote chains.
		committedAdd := pd.addCommitHeightRemote > 0 &&
			pd.addCommitHeightLocal > 0
		committedRmv := pd.removeCommitHeightRemote > 0 &&
			pd.removeCommitHeightLocal > 0

		// Using the height of the remote and local commitments,
		// preemptively compute whether or not to forward this HTLC for
		// the case in which this in an Add HTLC, or if this is a
		// Settle, Fail, or MalformedFail.
		shouldFwdAdd := remoteChainTail == pd.addCommitHeightRemote &&
			localChainTail >= pd.addCommitHeightLocal
		shouldFwdRmv := remoteChainTail == pd.removeCommitHeightRemote &&
			localChainTail >= pd.removeCommitHeightLocal

		// We'll only forward any new HTLC additions iff, it's "freshly
		// locked in". Meaning that the HTLC was only *just* considered
		// locked-in at this new state. By doing this we ensure that we
		// don't re-forward any already processed HTLC's after a
		// restart.
		switch {
		case pd.EntryType == Add && committedAdd && shouldFwdAdd:
			// Construct a reference specifying the location that
			// this forwarded Add will be written in the forwarding
			// package constructed at this remote height.
			pd.SourceRef = &channeldb.AddRef{
				Height: remoteChainTail,
				Index:  addIndex,
			}
			addIndex++

			pd.isForwarded = true
			addsToForward = append(addsToForward, pd)

		case pd.EntryType != Add && committedRmv && shouldFwdRmv:
			// Construct a reference specifying the location that
			// this forwarded Settle/Fail will be written in the
			// forwarding package constructed at this remote height.
			pd.DestRef = &channeldb.SettleFailRef{
				Source: source,
				Height: remoteChainTail,
				Index:  settleFailIndex,
			}
			settleFailIndex++

			pd.isForwarded = true
			settleFailsToForward = append(settleFailsToForward, pd)

		default:
			continue
		}

		// If we've reached this point, this HTLC will be added to the
		// forwarding package at the height of the remote commitment.
		// All types of HTLCs will record their assigned log index.
		logUpdate := channeldb.LogUpdate{
			LogIndex: pd.LogIndex,
		}

		// Next, we'll map the type of the PaymentDescriptor to one of
		// the four messages that it corresponds to and separate the
		// updates into Adds and Settle/Fail/MalformedFail such that
		// they can be written in the forwarding package. Adds are
		// aggregated separately from the other types of HTLCs.
		switch pd.EntryType {
		case Add:
			htlc := &lnwire.UpdateAddHTLC{
				ChanID:      chanID,
				ID:          pd.HtlcIndex,
				Amount:      pd.Amount,
				Expiry:      pd.Timeout,
				PaymentHash: pd.RHash,
			}
			copy(htlc.OnionBlob[:], pd.OnionBlob)
			logUpdate.UpdateMsg = htlc
			addUpdates = append(addUpdates, logUpdate)

		case Settle:
			logUpdate.UpdateMsg = &lnwire.UpdateFulfillHTLC{
				ChanID:          chanID,
				ID:              pd.ParentIndex,
				PaymentPreimage: pd.RPreimage,
			}
			settleFailUpdates = append(settleFailUpdates, logUpdate)

		case Fail:
			logUpdate.UpdateMsg = &lnwire.UpdateFailHTLC{
				ChanID: chanID,
				ID:     pd.ParentIndex,
				Reason: pd.FailReason,
			}
			settleFailUpdates = append(settleFailUpdates, logUpdate)

		case MalformedFail:
			logUpdate.UpdateMsg = &lnwire.UpdateFailMalformedHTLC{
				ChanID:       chanID,
				ID:           pd.ParentIndex,
				ShaOnionBlob: pd.ShaOnionBlob,
				FailureCode:  pd.FailCode,
			}
			settleFailUpdates = append(settleFailUpdates, logUpdate)
		}
	}

	// Now that we have gathered the set of HTLCs to forward, separated by
	// type, construct a forwarding package using the height that the remote
	// commitment chain will be extended after persisting the revocation.
	fwdPkg := channeldb.NewFwdPkg(
		source, remoteChainTail, addUpdates, settleFailUpdates,
	)

	// At this point, the revocation has been accepted, and we've rotated
	// the current revocation key+hash for the remote party. Therefore we
	// sync now to ensure the revocation producer state is consistent with
	// the current commitment height and also to advance the on-disk
	// commitment chain.
	err = lc.channelState.AdvanceCommitChainTail(fwdPkg)
	if err != nil {
		return nil, nil, nil, err
	}

	// Since they revoked the current lowest height in their commitment
	// chain, we can advance their chain by a single commitment.
	lc.remoteCommitChain.advanceTail()

	// As we've just completed a new state transition, attempt to see if we
	// can remove any entries from the update log which have been removed
	// from the PoV of both commitment chains.
	compactLogs(lc.localUpdateLog, lc.remoteUpdateLog,
		localChainTail, remoteChainTail)

	return fwdPkg, addsToForward, settleFailsToForward, nil
}

// LoadFwdPkgs loads any pending log updates from disk and returns the payment
// descriptors to be processed by the link.
func (lc *LightningChannel) LoadFwdPkgs() ([]*channeldb.FwdPkg, error) {
	return lc.channelState.LoadFwdPkgs()
}

// SetFwdFilter writes the forwarding decision for a given remote commitment
// height.
func (lc *LightningChannel) SetFwdFilter(height uint64,
	fwdFilter *channeldb.PkgFilter) error {

	return lc.channelState.SetFwdFilter(height, fwdFilter)
}

// RemoveFwdPkg permanently deletes the forwarding package at the given height.
func (lc *LightningChannel) RemoveFwdPkg(height uint64) error {
	return lc.channelState.RemoveFwdPkg(height)
}

// NextRevocationKey returns the commitment point for the _next_ commitment
// height. The pubkey returned by this function is required by the remote party
// along with their revocation base to extend our commitment chain with a
// new commitment.
func (lc *LightningChannel) NextRevocationKey() (*btcec.PublicKey, error) {
	lc.RLock()
	defer lc.RUnlock()

	nextHeight := lc.currentHeight + 1
	revocation, err := lc.channelState.RevocationProducer.AtIndex(nextHeight)
	if err != nil {
		return nil, err
	}

	return ComputeCommitmentPoint(revocation[:]), nil
}

// InitNextRevocation inserts the passed commitment point as the _next_
// revocation to be used when creating a new commitment state for the remote
// party. This function MUST be called before the channel can accept or propose
// any new states.
func (lc *LightningChannel) InitNextRevocation(revKey *btcec.PublicKey) error {
	lc.Lock()
	defer lc.Unlock()

	return lc.channelState.InsertNextRevocation(revKey)
}

// AddHTLC adds an HTLC to the state machine's local update log. This method
// should be called when preparing to send an outgoing HTLC.
//
// The additional openKey argument corresponds to the incoming CircuitKey of the
// committed circuit for this HTLC. This value should never be nil.
//
// NOTE: It is okay for sourceRef to be nil when unit testing the wallet.
func (lc *LightningChannel) AddHTLC(htlc *lnwire.UpdateAddHTLC,
	openKey *channeldb.CircuitKey) (uint64, error) {

	lc.Lock()
	defer lc.Unlock()

	pd := &PaymentDescriptor{
		EntryType:      Add,
		RHash:          PaymentHash(htlc.PaymentHash),
		Timeout:        htlc.Expiry,
		Amount:         htlc.Amount,
		LogIndex:       lc.localUpdateLog.logIndex,
		HtlcIndex:      lc.localUpdateLog.htlcCounter,
		OnionBlob:      htlc.OnionBlob[:],
		OpenCircuitKey: openKey,
	}

	// Make sure adding this HTLC won't violate any of the constraints we
	// must keep on our commitment transaction.
	remoteACKedIndex := lc.localCommitChain.tail().theirMessageIndex
	err := lc.validateCommitmentSanity(
		remoteACKedIndex, lc.localUpdateLog.logIndex, true, pd,
	)
	if err != nil {
		return 0, err
	}

	lc.localUpdateLog.appendHtlc(pd)

	return pd.HtlcIndex, nil
}

// ReceiveHTLC adds an HTLC to the state machine's remote update log. This
// method should be called in response to receiving a new HTLC from the remote
// party.
func (lc *LightningChannel) ReceiveHTLC(htlc *lnwire.UpdateAddHTLC) (uint64, error) {
	lc.Lock()
	defer lc.Unlock()

	if htlc.ID != lc.remoteUpdateLog.htlcCounter {
		return 0, fmt.Errorf("ID %d on HTLC add does not match expected next "+
			"ID %d", htlc.ID, lc.remoteUpdateLog.htlcCounter)
	}

	pd := &PaymentDescriptor{
		EntryType: Add,
		RHash:     PaymentHash(htlc.PaymentHash),
		Timeout:   htlc.Expiry,
		Amount:    htlc.Amount,
		LogIndex:  lc.remoteUpdateLog.logIndex,
		HtlcIndex: lc.remoteUpdateLog.htlcCounter,
		OnionBlob: htlc.OnionBlob[:],
	}

	lc.remoteUpdateLog.appendHtlc(pd)

	return pd.HtlcIndex, nil
}

// SettleHTLC attempts to settle an existing outstanding received HTLC. The
// remote log index of the HTLC settled is returned in order to facilitate
// creating the corresponding wire message. In the case the supplied preimage
// is invalid, an error is returned.
//
// The additional arguments correspond to:
//  * sourceRef: specifies the location of the Add HTLC within a forwarding
//      package that this HTLC is settling. Every Settle fails exactly one Add,
//      so this should never be empty in practice.
//
//  * destRef: specifies the location of the Settle HTLC within another
//      channel's forwarding package. This value can be nil if the corresponding
//      Add HTLC was never locked into an outgoing commitment txn, or this
//      HTLC does not originate as a response from the peer on the outgoing
//      link, e.g. on-chain resolutions.
//
//  * closeKey: identifies the circuit that should be deleted after this Settle
//      HTLC is included in a commitment txn. This value should only be nil if
//      the HTLC was settled locally before committing a circuit to the circuit
//      map.
//
// NOTE: It is okay for sourceRef, destRef, and closeKey to be nil when unit
// testing the wallet.
func (lc *LightningChannel) SettleHTLC(preimage [32]byte,
	htlcIndex uint64, sourceRef *channeldb.AddRef,
	destRef *channeldb.SettleFailRef, closeKey *channeldb.CircuitKey) error {

	lc.Lock()
	defer lc.Unlock()

	htlc := lc.remoteUpdateLog.lookupHtlc(htlcIndex)
	if htlc == nil {
		return fmt.Errorf("No HTLC with ID %d in channel %v", htlcIndex,
			lc.ShortChanID())
	}

	// Now that we know the HTLC exists, before checking to see if the
	// preimage matches, we'll ensure that we haven't already attempted to
	// modify the HTLC.
	if lc.remoteUpdateLog.htlcHasModification(htlcIndex) {
		return fmt.Errorf("HTLC with ID %d has already been settled",
			htlcIndex)
	}

	if htlc.RHash != sha256.Sum256(preimage[:]) {
		return fmt.Errorf("Invalid payment preimage %x for hash %x",
			preimage[:], htlc.RHash[:])
	}

	pd := &PaymentDescriptor{
		Amount:           htlc.Amount,
		RPreimage:        preimage,
		LogIndex:         lc.localUpdateLog.logIndex,
		ParentIndex:      htlcIndex,
		EntryType:        Settle,
		SourceRef:        sourceRef,
		DestRef:          destRef,
		ClosedCircuitKey: closeKey,
	}

	lc.localUpdateLog.appendUpdate(pd)

	// With the settle added to our local log, we'll now mark the HTLC as
	// modified to prevent ourselves from accidentally attempting a
	// duplicate settle.
	lc.remoteUpdateLog.markHtlcModified(htlcIndex)

	return nil
}

// ReceiveHTLCSettle attempts to settle an existing outgoing HTLC indexed by an
// index into the local log. If the specified index doesn't exist within the
// log, and error is returned. Similarly if the preimage is invalid w.r.t to
// the referenced of then a distinct error is returned.
func (lc *LightningChannel) ReceiveHTLCSettle(preimage [32]byte, htlcIndex uint64) error {
	lc.Lock()
	defer lc.Unlock()

	htlc := lc.localUpdateLog.lookupHtlc(htlcIndex)
	if htlc == nil {
		return fmt.Errorf("No HTLC with ID %d in channel %v", htlcIndex,
			lc.ShortChanID())
	}

	// Now that we know the HTLC exists, before checking to see if the
	// preimage matches, we'll ensure that they haven't already attempted
	// to modify the HTLC.
	if lc.localUpdateLog.htlcHasModification(htlcIndex) {
		return fmt.Errorf("HTLC with ID %d has already been settled",
			htlcIndex)
	}

	if htlc.RHash != sha256.Sum256(preimage[:]) {
		return fmt.Errorf("Invalid payment preimage %x for hash %x",
			preimage[:], htlc.RHash[:])
	}

	pd := &PaymentDescriptor{
		Amount:      htlc.Amount,
		RPreimage:   preimage,
		ParentIndex: htlc.HtlcIndex,
		RHash:       htlc.RHash,
		LogIndex:    lc.remoteUpdateLog.logIndex,
		EntryType:   Settle,
	}

	lc.remoteUpdateLog.appendUpdate(pd)

	// With the settle added to the remote log, we'll now mark the HTLC as
	// modified to prevent the remote party from accidentally attempting a
	// duplicate settle.
	lc.localUpdateLog.markHtlcModified(htlcIndex)

	return nil
}

// FailHTLC attempts to fail a targeted HTLC by its payment hash, inserting an
// entry which will remove the target log entry within the next commitment
// update. This method is intended to be called in order to cancel in
// _incoming_ HTLC.
//
// The additional arguments correspond to:
//  * sourceRef: specifies the location of the Add HTLC within a forwarding
//      package that this HTLC is failing. Every Fail fails exactly one Add, so
//      this should never be empty in practice.
//
//  * destRef: specifies the location of the Fail HTLC within another channel's
//      forwarding package. This value can be nil if the corresponding Add HTLC
//      was never locked into an outgoing commitment txn, or this HTLC does not
//      originate as a response from the peer on the outgoing link, e.g.
//      on-chain resolutions.
//
//  * closeKey: identifies the circuit that should be deleted after this Fail
//      HTLC is included in a commitment txn. This value should only be nil if
//      the HTLC was failed locally before committing a circuit to the circuit
//      map.
//
// NOTE: It is okay for sourceRef, destRef, and closeKey to be nil when unit
// testing the wallet.
func (lc *LightningChannel) FailHTLC(htlcIndex uint64, reason []byte,
	sourceRef *channeldb.AddRef, destRef *channeldb.SettleFailRef,
	closeKey *channeldb.CircuitKey) error {

	lc.Lock()
	defer lc.Unlock()

	htlc := lc.remoteUpdateLog.lookupHtlc(htlcIndex)
	if htlc == nil {
		return fmt.Errorf("No HTLC with ID %d in channel %v", htlcIndex,
			lc.ShortChanID())
	}

	// Now that we know the HTLC exists, we'll ensure that we haven't
	// already attempted to fail the HTLC.
	if lc.remoteUpdateLog.htlcHasModification(htlcIndex) {
		return fmt.Errorf("HTLC with ID %d has already been failed",
			htlcIndex)
	}

	pd := &PaymentDescriptor{
		Amount:           htlc.Amount,
		RHash:            htlc.RHash,
		ParentIndex:      htlcIndex,
		LogIndex:         lc.localUpdateLog.logIndex,
		EntryType:        Fail,
		FailReason:       reason,
		SourceRef:        sourceRef,
		DestRef:          destRef,
		ClosedCircuitKey: closeKey,
	}

	lc.localUpdateLog.appendUpdate(pd)

	// With the fail added to the remote log, we'll now mark the HTLC as
	// modified to prevent ourselves from accidentally attempting a
	// duplicate fail.
	lc.remoteUpdateLog.markHtlcModified(htlcIndex)

	return nil
}

// MalformedFailHTLC attempts to fail a targeted HTLC by its payment hash,
// inserting an entry which will remove the target log entry within the next
// commitment update. This method is intended to be called in order to cancel
// in _incoming_ HTLC.
//
// The additional sourceRef specifies the location of the Add HTLC within a
// forwarding package that this HTLC is failing. This value should never be
// empty.
//
// NOTE: It is okay for sourceRef to be nil when unit testing the wallet.
func (lc *LightningChannel) MalformedFailHTLC(htlcIndex uint64,
	failCode lnwire.FailCode, shaOnionBlob [sha256.Size]byte,
	sourceRef *channeldb.AddRef) error {

	lc.Lock()
	defer lc.Unlock()

	htlc := lc.remoteUpdateLog.lookupHtlc(htlcIndex)
	if htlc == nil {
		return fmt.Errorf("No HTLC with ID %d in channel %v", htlcIndex,
			lc.ShortChanID())
	}

	// Now that we know the HTLC exists, we'll ensure that we haven't
	// already attempted to fail the HTLC.
	if lc.remoteUpdateLog.htlcHasModification(htlcIndex) {
		return fmt.Errorf("HTLC with ID %d has already been failed",
			htlcIndex)
	}

	pd := &PaymentDescriptor{
		Amount:       htlc.Amount,
		RHash:        htlc.RHash,
		ParentIndex:  htlcIndex,
		LogIndex:     lc.localUpdateLog.logIndex,
		EntryType:    MalformedFail,
		FailCode:     failCode,
		ShaOnionBlob: shaOnionBlob,
		SourceRef:    sourceRef,
	}

	lc.localUpdateLog.appendUpdate(pd)

	// With the fail added to the remote log, we'll now mark the HTLC as
	// modified to prevent ourselves from accidentally attempting a
	// duplicate fail.
	lc.remoteUpdateLog.markHtlcModified(htlcIndex)

	return nil
}

// ReceiveFailHTLC attempts to cancel a targeted HTLC by its log index,
// inserting an entry which will remove the target log entry within the next
// commitment update. This method should be called in response to the upstream
// party cancelling an outgoing HTLC. The value of the failed HTLC is returned
// along with an error indicating success.
func (lc *LightningChannel) ReceiveFailHTLC(htlcIndex uint64, reason []byte,
) error {

	lc.Lock()
	defer lc.Unlock()

	htlc := lc.localUpdateLog.lookupHtlc(htlcIndex)
	if htlc == nil {
		return fmt.Errorf("No HTLC with ID %d in channel %v", htlcIndex,
			lc.ShortChanID())
	}

	// Now that we know the HTLC exists, we'll ensure that they haven't
	// already attempted to fail the HTLC.
	if lc.localUpdateLog.htlcHasModification(htlcIndex) {
		return fmt.Errorf("HTLC with ID %d has already been failed",
			htlcIndex)
	}

	pd := &PaymentDescriptor{
		Amount:      htlc.Amount,
		RHash:       htlc.RHash,
		ParentIndex: htlc.HtlcIndex,
		LogIndex:    lc.remoteUpdateLog.logIndex,
		EntryType:   Fail,
		FailReason:  reason,
	}

	lc.remoteUpdateLog.appendUpdate(pd)

	// With the fail added to the remote log, we'll now mark the HTLC as
	// modified to prevent ourselves from accidentally attempting a
	// duplicate fail.
	lc.localUpdateLog.markHtlcModified(htlcIndex)

	return nil
}

// ChannelPoint returns the outpoint of the original funding transaction which
// created this active channel. This outpoint is used throughout various
// subsystems to uniquely identify an open channel.
func (lc *LightningChannel) ChannelPoint() *wire.OutPoint {
	return &lc.channelState.FundingOutpoint
}

// ShortChanID returns the short channel ID for the channel. The short channel
// ID encodes the exact location in the main chain that the original
// funding output can be found.
func (lc *LightningChannel) ShortChanID() lnwire.ShortChannelID {
	return lc.channelState.ShortChanID()
}

// genHtlcScript generates the proper P2WSH public key scripts for the HTLC
// output modified by two-bits denoting if this is an incoming HTLC, and if the
// HTLC is being applied to their commitment transaction or ours.
func genHtlcScript(isIncoming, ourCommit bool, timeout uint32, rHash [32]byte,
	keyRing *CommitmentKeyRing) ([]byte, []byte, error) {

	var (
		witnessScript []byte
		err           error
	)

	// Generate the proper redeem scripts for the HTLC output modified by
	// two-bits denoting if this is an incoming HTLC, and if the HTLC is
	// being applied to their commitment transaction or ours.
	switch {
	// The HTLC is paying to us, and being applied to our commitment
	// transaction. So we need to use the receiver's version of HTLC the
	// script.
	case isIncoming && ourCommit:
		witnessScript, err = receiverHTLCScript(timeout,
			keyRing.RemoteHtlcKey, keyRing.LocalHtlcKey,
			keyRing.RevocationKey, rHash[:])

	// We're being paid via an HTLC by the remote party, and the HTLC is
	// being added to their commitment transaction, so we use the sender's
	// version of the HTLC script.
	case isIncoming && !ourCommit:
		witnessScript, err = senderHTLCScript(keyRing.RemoteHtlcKey,
			keyRing.LocalHtlcKey, keyRing.RevocationKey, rHash[:])

	// We're sending an HTLC which is being added to our commitment
	// transaction. Therefore, we need to use the sender's version of the
	// HTLC script.
	case !isIncoming && ourCommit:
		witnessScript, err = senderHTLCScript(keyRing.LocalHtlcKey,
			keyRing.RemoteHtlcKey, keyRing.RevocationKey, rHash[:])

	// Finally, we're paying the remote party via an HTLC, which is being
	// added to their commitment transaction. Therefore, we use the
	// receiver's version of the HTLC script.
	case !isIncoming && !ourCommit:
		witnessScript, err = receiverHTLCScript(timeout, keyRing.LocalHtlcKey,
			keyRing.RemoteHtlcKey, keyRing.RevocationKey, rHash[:])
	}
	if err != nil {
		return nil, nil, err
	}

	// Now that we have the redeem scripts, create the P2WSH public key
	// script for the output itself.
	htlcP2WSH, err := witnessScriptHash(witnessScript)
	if err != nil {
		return nil, nil, err
	}

	return htlcP2WSH, witnessScript, nil
}

// addHTLC adds a new HTLC to the passed commitment transaction. One of four
// full scripts will be generated for the HTLC output depending on if the HTLC
// is incoming and if it's being applied to our commitment transaction or that
// of the remote node's. Additionally, in order to be able to efficiently
// locate the added HTLC on the commitment transaction from the
// PaymentDescriptor that generated it, the generated script is stored within
// the descriptor itself.
func (lc *LightningChannel) addHTLC(commitTx *wire.MsgTx, ourCommit bool,
	isIncoming bool, paymentDesc *PaymentDescriptor,
	keyRing *CommitmentKeyRing) error {

	timeout := paymentDesc.Timeout
	rHash := paymentDesc.RHash

	p2wsh, witnessScript, err := genHtlcScript(isIncoming, ourCommit,
		timeout, rHash, keyRing)
	if err != nil {
		return err
	}

	// Add the new HTLC outputs to the respective commitment transactions.
	amountPending := int64(paymentDesc.Amount.ToSatoshis())
	commitTx.AddTxOut(wire.NewTxOut(amountPending, p2wsh))

	// Store the pkScript of this particular PaymentDescriptor so we can
	// quickly locate it within the commitment transaction later.
	if ourCommit {
		paymentDesc.ourPkScript = p2wsh
		paymentDesc.ourWitnessScript = witnessScript
	} else {
		paymentDesc.theirPkScript = p2wsh
		paymentDesc.theirWitnessScript = witnessScript
	}

	return nil
}

// getSignedCommitTx function take the latest commitment transaction and
// populate it with witness data.
func (lc *LightningChannel) getSignedCommitTx() (*wire.MsgTx, error) {
	// Fetch the current commitment transaction, along with their signature
	// for the transaction.
	localCommit := lc.channelState.LocalCommitment
	commitTx := localCommit.CommitTx
	theirSig := append(localCommit.CommitSig, byte(btgTxscript.SigHashAll|btgTxscript.SigHashForkID))

	// With this, we then generate the full witness so the caller can
	// broadcast a fully signed transaction.
<<<<<<< HEAD
	lc.signDesc.SigHashes = btgTxscript.NewTxSigHashes(commitTx)
	ourSigRaw, err := lc.signer.SignOutputRaw(commitTx, lc.signDesc)
=======
	lc.signDesc.SigHashes = txscript.NewTxSigHashes(commitTx)
	ourSigRaw, err := lc.Signer.SignOutputRaw(commitTx, lc.signDesc)
>>>>>>> 7cf5ebe2
	if err != nil {
		return nil, err
	}

	ourSig := append(ourSigRaw, byte(btgTxscript.SigHashAll|btgTxscript.SigHashForkID))

	// With the final signature generated, create the witness stack
	// required to spend from the multi-sig output.
	ourKey := lc.localChanCfg.MultiSigKey.PubKey.SerializeCompressed()
	theirKey := lc.remoteChanCfg.MultiSigKey.PubKey.SerializeCompressed()

	commitTx.TxIn[0].Witness = SpendMultiSig(
		lc.signDesc.WitnessScript, ourKey,
		ourSig, theirKey, theirSig,
	)

	return commitTx, nil
}

// CommitOutputResolution carries the necessary information required to allow
// us to sweep our direct commitment output in the case that either party goes
// to chain.
type CommitOutputResolution struct {
	// SelfOutPoint is the full outpoint that points to out pay-to-self
	// output within the closing commitment transaction.
	SelfOutPoint wire.OutPoint

	// SelfOutputSignDesc is a fully populated sign descriptor capable of
	// generating a valid signature to sweep the output paying to us.
	SelfOutputSignDesc SignDescriptor

	// MaturityDelay is the relative time-lock, in blocks for all outputs
	// that pay to the local party within the broadcast commitment
	// transaction. This value will be non-zero iff, this output was on our
	// commitment transaction.
	MaturityDelay uint32
}

// UnilateralCloseSummary describes the details of a detected unilateral
// channel closure. This includes the information about with which
// transactions, and block the channel was unilaterally closed, as well as
// summarization details concerning the _state_ of the channel at the point of
// channel closure. Additionally, if we had a commitment output above dust on
// the remote party's commitment transaction, the necessary a SignDescriptor
// with the material necessary to seep the output are returned. Finally, if we
// had any outgoing HTLC's within the commitment transaction, then an
// OutgoingHtlcResolution for each output will included.
type UnilateralCloseSummary struct {
	// SpendDetail is a struct that describes how and when the funding
	// output was spent.
	*chainntnfs.SpendDetail

	// ChannelCloseSummary is a struct describing the final state of the
	// channel and in which state is was closed.
	channeldb.ChannelCloseSummary

	// CommitResolution contains all the data required to sweep the output
	// to ourselves. If this is our commitment transaction, then we'll need
	// to wait a time delay before we can sweep the output.
	//
	// NOTE: If our commitment delivery output is below the dust limit,
	// then this will be nil.
	CommitResolution *CommitOutputResolution

	// HtlcResolutions contains a fully populated HtlcResolutions struct
	// which contains all the data required to sweep any outgoing HTLC's,
	// and also any incoming HTLC's that we know the pre-image to.
	HtlcResolutions *HtlcResolutions

	// RemoteCommit is the exact commitment state that the remote party
	// broadcast.
	RemoteCommit channeldb.ChannelCommitment
}

// NewUnilateralCloseSummary creates a new summary that provides the caller
// with all the information required to claim all funds on chain in the event
// that the remote party broadcasts their commitment. If the
// remotePendingCommit value is set to true, then we'll use the next (second)
// unrevoked commitment point to construct the summary. Otherwise, we assume
// that the remote party broadcast the lower of their two possible commits.
func NewUnilateralCloseSummary(chanState *channeldb.OpenChannel, signer Signer,
	pCache PreimageCache, commitSpend *chainntnfs.SpendDetail,
	remoteCommit channeldb.ChannelCommitment,
	remotePendingCommit bool) (*UnilateralCloseSummary, error) {

	// First, we'll generate the commitment point and the revocation point
	// so we can re-construct the HTLC state and also our payment key. If
	// this is the pending remote commitment, then we'll use the second
	// unrevoked commit point in order to properly reconstruct the scripts
	// we need to locate.
	commitPoint := chanState.RemoteCurrentRevocation
	if remotePendingCommit {
		commitPoint = chanState.RemoteNextRevocation
	}
	keyRing := deriveCommitmentKeys(
		commitPoint, false, &chanState.LocalChanCfg,
		&chanState.RemoteChanCfg,
	)

	// Next, we'll obtain HTLC resolutions for all the outgoing HTLC's we
	// had on their commitment transaction.
	htlcResolutions, err := extractHtlcResolutions(
		SatPerKWeight(remoteCommit.FeePerKw), false, signer, remoteCommit.Htlcs,
		keyRing, &chanState.LocalChanCfg, &chanState.RemoteChanCfg,
		*commitSpend.SpenderTxHash, pCache,
	)
	if err != nil {
		return nil, fmt.Errorf("unable to create htlc resolutions: %v", err)
	}

	commitTxBroadcast := commitSpend.SpendingTx

	// Before we can generate the proper sign descriptor, we'll need to
	// locate the output index of our non-delayed output on the commitment
	// transaction.
	selfP2WKH, err := commitScriptUnencumbered(keyRing.NoDelayKey)
	if err != nil {
		return nil, fmt.Errorf("unable to create self commit script: %v", err)
	}
	var selfPoint *wire.OutPoint
	for outputIndex, txOut := range commitTxBroadcast.TxOut {
		if bytes.Equal(txOut.PkScript, selfP2WKH) {
			selfPoint = &wire.OutPoint{
				Hash:  *commitSpend.SpenderTxHash,
				Index: uint32(outputIndex),
			}
			break
		}
	}

	// With the HTLC's taken care of, we'll generate the sign descriptor
	// necessary to sweep our commitment output, but only if we had a
	// non-trimmed balance.
	var commitResolution *CommitOutputResolution
	if selfPoint != nil {
		localPayBase := chanState.LocalChanCfg.PaymentBasePoint
		localBalance := remoteCommit.LocalBalance.ToSatoshis()
		commitResolution = &CommitOutputResolution{
			SelfOutPoint: *selfPoint,
			SelfOutputSignDesc: SignDescriptor{
				KeyDesc:       localPayBase,
				SingleTweak:   keyRing.LocalCommitKeyTweak,
				WitnessScript: selfP2WKH,
				Output: &wire.TxOut{
					Value:    int64(localBalance),
					PkScript: selfP2WKH,
				},
				HashType: btgTxscript.SigHashAll | btgTxscript.SigHashForkID,
			},
			MaturityDelay: 0,
		}
	}

	localBalance := remoteCommit.LocalBalance.ToSatoshis()
	closeSummary := channeldb.ChannelCloseSummary{
		ChanPoint:      chanState.FundingOutpoint,
		ChainHash:      chanState.ChainHash,
		ClosingTXID:    *commitSpend.SpenderTxHash,
		CloseHeight:    uint32(commitSpend.SpendingHeight),
		RemotePub:      chanState.IdentityPub,
		Capacity:       chanState.Capacity,
		SettledBalance: localBalance,
		CloseType:      channeldb.RemoteForceClose,
		IsPending:      true,
	}

	return &UnilateralCloseSummary{
		SpendDetail:         commitSpend,
		ChannelCloseSummary: closeSummary,
		CommitResolution:    commitResolution,
		HtlcResolutions:     htlcResolutions,
		RemoteCommit:        remoteCommit,
	}, nil
}

// IncomingHtlcResolution houses the information required to sweep any incoming
// HTLC's that we know the preimage to. We'll need to sweep an HTLC manually
// using this struct if we need to go on-chain for any reason, or if we detect
// that the remote party broadcasts their commitment transaction.
type IncomingHtlcResolution struct {
	// Preimage is the preimage that will be used to satisfy the contract
	// of the HTLC.
	//
	// NOTE: This field will only be populated if we know the preimage at
	// the time a unilateral or force close occurs.
	Preimage [32]byte

	// SignedSuccessTx is the fully signed HTLC success transaction. This
	// transaction (if non-nil) can be broadcast immediately. After a csv
	// delay (included below), then the output created by this transactions
	// can be swept on-chain.
	//
	// NOTE: If this field is nil, then this indicates that we don't need
	// to go to the second level to claim this HTLC. Instead, it can be
	// claimed directly from the outpoint listed below.
	SignedSuccessTx *wire.MsgTx

	// CsvDelay is the relative time lock (expressed in blocks) that must
	// pass after the SignedSuccessTx is confirmed in the chain before the
	// output can be swept.
	//
	// NOTE: If SignedSuccessTx is nil, then this field isn't needed.
	CsvDelay uint32

	// ClaimOutpoint is the final outpoint that needs to be spent in order
	// to fully sweep the HTLC. The SignDescriptor below should be used to
	// spend this outpoint. In the case of a second-level HTLC (non-nil
	// SignedTimeoutTx), then we'll be spending a new transaction.
	// Otherwise, it'll be an output in the commitment transaction.
	ClaimOutpoint wire.OutPoint

	// SweepSignDesc is a sign descriptor that has been populated with the
	// necessary items required to spend the sole output of the above
	// transaction.
	SweepSignDesc SignDescriptor
}

// OutgoingHtlcResolution houses the information necessary to sweep any
// outgoing HTLC's after their contract has expired. This struct will be needed
// in one of two cases: the local party force closes the commitment transaction
// or the remote party unilaterally closes with their version of the commitment
// transaction.
type OutgoingHtlcResolution struct {
	// Expiry the absolute timeout of the HTLC. This value is expressed in
	// block height, meaning after this height the HLTC can be swept.
	Expiry uint32

	// SignedTimeoutTx is the fully signed HTLC timeout transaction. This
	// must be broadcast immediately after timeout has passed. Once this
	// has been confirmed, the HTLC output will transition into the
	// delay+claim state.
	//
	// NOTE: If this field is nil, then this indicates that we don't need
	// to go to the second level to claim this HTLC. Instead, it can be
	// claimed directly from the outpoint listed below.
	SignedTimeoutTx *wire.MsgTx

	// CsvDelay is the relative time lock (expressed in blocks) that must
	// pass after the SignedTimeoutTx is confirmed in the chain before the
	// output can be swept.
	//
	// NOTE: If SignedTimeoutTx is nil, then this field isn't needed.
	CsvDelay uint32

	// ClaimOutpoint is the final outpoint that needs to be spent in order
	// to fully sweep the HTLC. The SignDescriptor below should be used to
	// spend this outpoint. In the case of a second-level HTLC (non-nil
	// SignedTimeoutTx), then we'll be spending a new transaction.
	// Otherwise, it'll be an output in the commitment transaction.
	ClaimOutpoint wire.OutPoint

	// SweepSignDesc is a sign descriptor that has been populated with the
	// necessary items required to spend the sole output of the above
	// transaction.
	SweepSignDesc SignDescriptor
}

// HtlcResolutions contains the items necessary to sweep HTLC's on chain
// directly from a commitment transaction. We'll use this in case either party
// goes broadcasts a commitment transaction with live HTLC's.
type HtlcResolutions struct {
	// IncomingHTLCs contains a set of structs that can be used to sweep
	// all the incoming HTL'C that we know the preimage to.
	IncomingHTLCs []IncomingHtlcResolution

	// OutgoingHTLCs contains a set of structs that contains all the info
	// needed to sweep an outgoing HTLC we've sent to the remote party
	// after an absolute delay has expired.
	OutgoingHTLCs []OutgoingHtlcResolution
}

// newOutgoingHtlcResolution generates a new HTLC resolution capable of
// allowing the caller to sweep an outgoing HTLC present on either their, or
// the remote party's commitment transaction.
func newOutgoingHtlcResolution(signer Signer, localChanCfg *channeldb.ChannelConfig,
	commitHash chainhash.Hash, htlc *channeldb.HTLC, keyRing *CommitmentKeyRing,
	feePerKw SatPerKWeight, dustLimit btcutil.Amount, csvDelay uint32, localCommit bool,
) (*OutgoingHtlcResolution, error) {

	op := wire.OutPoint{
		Hash:  commitHash,
		Index: uint32(htlc.OutputIndex),
	}

	// If we're spending this HTLC output from the remote node's
	// commitment, then we won't need to go to the second level as our
	// outputs don't have a CSV delay.
	if !localCommit {
		// First, we'll re-generate the script used to send the HTLC to
		// the remote party within their commitment transaction.
		htlcReceiverScript, err := receiverHTLCScript(htlc.RefundTimeout,
			keyRing.LocalHtlcKey, keyRing.RemoteHtlcKey,
			keyRing.RevocationKey, htlc.RHash[:],
		)
		if err != nil {
			return nil, err
		}
		htlcScriptHash, err := witnessScriptHash(htlcReceiverScript)
		if err != nil {
			return nil, err
		}

		// With the script generated, we can completely populated the
		// SignDescriptor needed to sweep the output.
		return &OutgoingHtlcResolution{
			Expiry:        htlc.RefundTimeout,
			ClaimOutpoint: op,
			SweepSignDesc: SignDescriptor{
				KeyDesc:       localChanCfg.HtlcBasePoint,
				SingleTweak:   keyRing.LocalHtlcKeyTweak,
				WitnessScript: htlcReceiverScript,
				Output: &wire.TxOut{
					PkScript: htlcScriptHash,
					Value:    int64(htlc.Amt.ToSatoshis()),
				},
				HashType: btgTxscript.SigHashAll | btgTxscript.SigHashForkID,
			},
		}, nil
	}

	// Otherwise, we'll need to craft a second level HTLC transaction, as
	// well as a sign desc to sweep after the CSV delay.

	// In order to properly reconstruct the HTLC transaction, we'll need to
	// re-calculate the fee required at this state, so we can add the
	// correct output value amount to the transaction.
	htlcFee := htlcTimeoutFee(feePerKw)
	secondLevelOutputAmt := htlc.Amt.ToSatoshis() - htlcFee

	// With the fee calculated, re-construct the second level timeout
	// transaction.
	timeoutTx, err := createHtlcTimeoutTx(
		op, secondLevelOutputAmt, htlc.RefundTimeout, csvDelay,
		keyRing.RevocationKey, keyRing.DelayKey,
	)
	if err != nil {
		return nil, err
	}

	// With the transaction created, we can generate a sign descriptor
	// that's capable of generating the signature required to spend the
	// HTLC output using the timeout transaction.
	htlcCreationScript, err := senderHTLCScript(keyRing.LocalHtlcKey,
		keyRing.RemoteHtlcKey, keyRing.RevocationKey, htlc.RHash[:])
	if err != nil {
		return nil, err
	}
	timeoutSignDesc := SignDescriptor{
		KeyDesc:       localChanCfg.HtlcBasePoint,
		SingleTweak:   keyRing.LocalHtlcKeyTweak,
		WitnessScript: htlcCreationScript,
		Output: &wire.TxOut{
			Value: int64(htlc.Amt.ToSatoshis()),
		},
		HashType:   btgTxscript.SigHashAll | btgTxscript.SigHashForkID,
		SigHashes:  btgTxscript.NewTxSigHashes(timeoutTx),
		InputIndex: 0,
	}

	// With the sign desc created, we can now construct the full witness
	// for the timeout transaction, and populate it as well.
	timeoutWitness, err := senderHtlcSpendTimeout(
		htlc.Signature, signer, &timeoutSignDesc, timeoutTx)
	if err != nil {
		return nil, err
	}
	timeoutTx.TxIn[0].Witness = timeoutWitness

	// Finally, we'll generate the script output that the timeout
	// transaction creates so we can generate the signDesc required to
	// complete the claim process after a delay period.
	htlcSweepScript, err := secondLevelHtlcScript(
		keyRing.RevocationKey, keyRing.DelayKey, csvDelay,
	)
	if err != nil {
		return nil, err
	}
	htlcScriptHash, err := witnessScriptHash(htlcSweepScript)
	if err != nil {
		return nil, err
	}

	localDelayTweak := SingleTweakBytes(
		keyRing.CommitPoint, localChanCfg.DelayBasePoint.PubKey,
	)
	return &OutgoingHtlcResolution{
		Expiry:          htlc.RefundTimeout,
		SignedTimeoutTx: timeoutTx,
		CsvDelay:        csvDelay,
		ClaimOutpoint: wire.OutPoint{
			Hash:  timeoutTx.TxHash(),
			Index: 0,
		},
		SweepSignDesc: SignDescriptor{
			KeyDesc:       localChanCfg.DelayBasePoint,
			SingleTweak:   localDelayTweak,
			WitnessScript: htlcSweepScript,
			Output: &wire.TxOut{
				PkScript: htlcScriptHash,
				Value:    int64(secondLevelOutputAmt),
			},
			HashType: btgTxscript.SigHashAll | btgTxscript.SigHashForkID,
		},
	}, nil
}

// newIncomingHtlcResolution creates a new HTLC resolution capable of allowing
// the caller to sweep an incoming HTLC. If the HTLC is on the caller's
// commitment transaction, then they'll need to broadcast a second-level
// transaction before sweeping the output (and incur a CSV delay). Otherwise,
// they can just sweep the output immediately with knowledge of the pre-image.
//
// TODO(roasbeef) consolidate code with above func
func newIncomingHtlcResolution(signer Signer, localChanCfg *channeldb.ChannelConfig,
	commitHash chainhash.Hash, htlc *channeldb.HTLC, keyRing *CommitmentKeyRing,
	feePerKw SatPerKWeight, dustLimit btcutil.Amount, csvDelay uint32,
	localCommit bool, preimage [32]byte) (*IncomingHtlcResolution, error) {

	op := wire.OutPoint{
		Hash:  commitHash,
		Index: uint32(htlc.OutputIndex),
	}

	// If we're spending this output from the remote node's commitment,
	// then we can skip the second layer and spend the output directly.
	if !localCommit {
		// First, we'll re-generate the script the remote party used to
		// send the HTLC to us in their commitment transaction.
		htlcSenderScript, err := senderHTLCScript(
			keyRing.RemoteHtlcKey, keyRing.LocalHtlcKey,
			keyRing.RevocationKey, htlc.RHash[:],
		)
		if err != nil {
			return nil, err
		}
		htlcScriptHash, err := witnessScriptHash(htlcSenderScript)
		if err != nil {
			return nil, err
		}

		// With the script generated, we can completely populated the
		// SignDescriptor needed to sweep the output.
		return &IncomingHtlcResolution{
			Preimage:      preimage,
			ClaimOutpoint: op,
			CsvDelay:      csvDelay,
			SweepSignDesc: SignDescriptor{
				KeyDesc:       localChanCfg.HtlcBasePoint,
				SingleTweak:   keyRing.LocalHtlcKeyTweak,
				WitnessScript: htlcSenderScript,
				Output: &wire.TxOut{
					PkScript: htlcScriptHash,
					Value:    int64(htlc.Amt.ToSatoshis()),
				},
				HashType: btgTxscript.SigHashAll | btgTxscript.SigHashForkID,
			},
		}, nil
	}

	// Otherwise, we'll need to go to the second level to sweep this HTLC.

	// First, we'll reconstruct the original HTLC success transaction,
	// taking into account the fee rate used.
	htlcFee := htlcSuccessFee(feePerKw)
	secondLevelOutputAmt := htlc.Amt.ToSatoshis() - htlcFee
	successTx, err := createHtlcSuccessTx(
		op, secondLevelOutputAmt, csvDelay,
		keyRing.RevocationKey, keyRing.DelayKey,
	)
	if err != nil {
		return nil, err
	}

	// Once we've created the second-level transaction, we'll generate the
	// SignDesc needed spend the HTLC output using the success transaction.
	htlcCreationScript, err := receiverHTLCScript(htlc.RefundTimeout,
		keyRing.RemoteHtlcKey, keyRing.LocalHtlcKey,
		keyRing.RevocationKey, htlc.RHash[:],
	)
	if err != nil {
		return nil, err
	}
	successSignDesc := SignDescriptor{
		KeyDesc:       localChanCfg.HtlcBasePoint,
		SingleTweak:   keyRing.LocalHtlcKeyTweak,
		WitnessScript: htlcCreationScript,
		Output: &wire.TxOut{
			Value: int64(htlc.Amt.ToSatoshis()),
		},
		HashType:   btgTxscript.SigHashAll | btgTxscript.SigHashForkID,
		SigHashes:  btgTxscript.NewTxSigHashes(successTx),
		InputIndex: 0,
	}

	// Next, we'll construct the full witness needed to satisfy the input
	// of the success transaction.
	successWitness, err := receiverHtlcSpendRedeem(
		htlc.Signature, preimage[:], signer, &successSignDesc, successTx,
	)
	if err != nil {
		return nil, err
	}
	successTx.TxIn[0].Witness = successWitness

	// Finally, we'll generate the script that the second-level transaction
	// creates so we can generate the proper signDesc to sweep it after the
	// CSV delay has passed.
	htlcSweepScript, err := secondLevelHtlcScript(
		keyRing.RevocationKey, keyRing.DelayKey, csvDelay,
	)
	if err != nil {
		return nil, err
	}
	htlcScriptHash, err := witnessScriptHash(htlcSweepScript)
	if err != nil {
		return nil, err
	}

	localDelayTweak := SingleTweakBytes(
		keyRing.CommitPoint, localChanCfg.DelayBasePoint.PubKey,
	)
	return &IncomingHtlcResolution{
		Preimage:        preimage,
		SignedSuccessTx: successTx,
		CsvDelay:        csvDelay,
		ClaimOutpoint: wire.OutPoint{
			Hash:  successTx.TxHash(),
			Index: 0,
		},
		SweepSignDesc: SignDescriptor{
			KeyDesc:       localChanCfg.DelayBasePoint,
			SingleTweak:   localDelayTweak,
			WitnessScript: htlcSweepScript,
			Output: &wire.TxOut{
				PkScript: htlcScriptHash,
				Value:    int64(secondLevelOutputAmt),
			},
			HashType: btgTxscript.SigHashAll | btgTxscript.SigHashForkID,
		},
	}, nil
}

// extractHtlcResolutions creates a series of outgoing HTLC resolutions, and
// the local key used when generating the HTLC scrips. This function is to be
// used in two cases: force close, or a unilateral close.
func extractHtlcResolutions(feePerKw SatPerKWeight, ourCommit bool,
	signer Signer, htlcs []channeldb.HTLC, keyRing *CommitmentKeyRing,
	localChanCfg, remoteChanCfg *channeldb.ChannelConfig,
	commitHash chainhash.Hash, pCache PreimageCache) (*HtlcResolutions, error) {

	// TODO(roasbeef): don't need to swap csv delay?
	dustLimit := remoteChanCfg.DustLimit
	csvDelay := remoteChanCfg.CsvDelay
	if ourCommit {
		dustLimit = localChanCfg.DustLimit
		csvDelay = localChanCfg.CsvDelay
	}

	incomingResolutions := make([]IncomingHtlcResolution, 0, len(htlcs))
	outgoingResolutions := make([]OutgoingHtlcResolution, 0, len(htlcs))
	for _, htlc := range htlcs {
		// We'll skip any HTLC's which were dust on the commitment
		// transaction, as these don't have a corresponding output
		// within the commitment transaction.
		if htlcIsDust(htlc.Incoming, ourCommit, feePerKw,
			htlc.Amt.ToSatoshis(), dustLimit) {
			continue
		}

		// If the HTLC is incoming, then we'll attempt to see if we
		// know the pre-image to the HTLC.
		if htlc.Incoming {
			// We'll now query the preimage cache for the preimage
			// for this HTLC. If it's present then we can fully
			// populate this resolution.
			preimage, _ := pCache.LookupPreimage(htlc.RHash[:])

			// Otherwise, we'll create an incoming HTLC resolution
			// as we can satisfy the contract.
			var pre [32]byte
			copy(pre[:], preimage)
			ihr, err := newIncomingHtlcResolution(
				signer, localChanCfg, commitHash, &htlc, keyRing,
				feePerKw, dustLimit, uint32(csvDelay), ourCommit,
				pre,
			)
			if err != nil {
				return nil, err
			}

			incomingResolutions = append(incomingResolutions, *ihr)
			continue
		}

		ohr, err := newOutgoingHtlcResolution(
			signer, localChanCfg, commitHash, &htlc, keyRing,
			feePerKw, dustLimit, uint32(csvDelay), ourCommit,
		)
		if err != nil {
			return nil, err
		}

		outgoingResolutions = append(outgoingResolutions, *ohr)
	}

	return &HtlcResolutions{
		IncomingHTLCs: incomingResolutions,
		OutgoingHTLCs: outgoingResolutions,
	}, nil
}

// LocalForceCloseSummary describes the final commitment state before the
// channel is locked-down to initiate a force closure by broadcasting the
// latest state on-chain. If we intend to broadcast this this state, the
// channel should not be used after generating this close summary.  The summary
// includes all the information required to claim all rightfully owned outputs
// when the commitment gets confirmed.
type LocalForceCloseSummary struct {
	// ChanPoint is the outpoint that created the channel which has been
	// force closed.
	ChanPoint wire.OutPoint

	// CloseTx is the transaction which can be used to close the channel
	// on-chain. When we initiate a force close, this will be our latest
	// commitment state.
	CloseTx *wire.MsgTx

	// CommitResolution contains all the data required to sweep the output
	// to ourselves. Since this is our commitment transaction, we'll need
	// to wait a time delay before we can sweep the output.
	//
	// NOTE: If our commitment delivery output is below the dust limit,
	// then this will be nil.
	CommitResolution *CommitOutputResolution

	// HtlcResolutions contains all the data required to sweep any outgoing
	// HTLC's and incoming HTLc's we know the preimage to. For each of these
	// HTLC's, we'll need to go to the second level to sweep them fully.
	HtlcResolutions *HtlcResolutions

	// ChanSnapshot is a snapshot of the final state of the channel at the
	// time the summary was created.
	ChanSnapshot channeldb.ChannelSnapshot
}

// ForceClose executes a unilateral closure of the transaction at the current
// lowest commitment height of the channel. Following a force closure, all
// state transitions, or modifications to the state update logs will be
// rejected. Additionally, this function also returns a LocalForceCloseSummary
// which includes the necessary details required to sweep all the time-locked
// outputs within the commitment transaction.
//
// TODO(roasbeef): all methods need to abort if in dispute state
// TODO(roasbeef): method to generate CloseSummaries for when the remote peer
// does a unilateral close
func (lc *LightningChannel) ForceClose() (*LocalForceCloseSummary, error) {
	lc.Lock()
	defer lc.Unlock()

	commitTx, err := lc.getSignedCommitTx()
	if err != nil {
		return nil, err
	}

	localCommitment := lc.channelState.LocalCommitment
	summary, err := NewLocalForceCloseSummary(lc.channelState,
		lc.Signer, lc.pCache, commitTx, localCommitment)
	if err != nil {
		return nil, err
	}

	// Set the channel state to indicate that the channel is now in a
	// contested state.
	lc.status = channelDispute

	return summary, nil
}

// NewLocalForceCloseSummary generates a LocalForceCloseSummary from the given
// channel state.  The passed commitTx must be a fully signed commitment
// transaction corresponding to localCommit.
func NewLocalForceCloseSummary(chanState *channeldb.OpenChannel, signer Signer,
	pCache PreimageCache, commitTx *wire.MsgTx,
	localCommit channeldb.ChannelCommitment) (*LocalForceCloseSummary, error) {

	// Re-derive the original pkScript for to-self output within the
	// commitment transaction. We'll need this to find the corresponding
	// output in the commitment transaction and potentially for creating
	// the sign descriptor.
	csvTimeout := uint32(chanState.LocalChanCfg.CsvDelay)
	revocation, err := chanState.RevocationProducer.AtIndex(
		localCommit.CommitHeight,
	)
	if err != nil {
		return nil, err
	}
	commitPoint := ComputeCommitmentPoint(revocation[:])
	keyRing := deriveCommitmentKeys(commitPoint, true, &chanState.LocalChanCfg,
		&chanState.RemoteChanCfg)
	selfScript, err := commitScriptToSelf(csvTimeout, keyRing.DelayKey,
		keyRing.RevocationKey)
	if err != nil {
		return nil, err
	}
	payToUsScriptHash, err := witnessScriptHash(selfScript)
	if err != nil {
		return nil, err
	}

	// Locate the output index of the delayed commitment output back to us.
	// We'll return the details of this output to the caller so they can
	// sweep it once it's mature.
	var (
		delayIndex  uint32
		delayScript []byte
	)
	for i, txOut := range commitTx.TxOut {
		if !bytes.Equal(payToUsScriptHash, txOut.PkScript) {
			continue
		}

		delayIndex = uint32(i)
		delayScript = txOut.PkScript
		break
	}

	// With the necessary information gathered above, create a new sign
	// descriptor which is capable of generating the signature the caller
	// needs to sweep this output. The hash cache, and input index are not
	// set as the caller will decide these values once sweeping the output.
	// If the output is non-existent (dust), have the sign descriptor be
	// nil.
	var commitResolution *CommitOutputResolution
	if len(delayScript) != 0 {
		singleTweak := SingleTweakBytes(
			commitPoint, chanState.LocalChanCfg.DelayBasePoint.PubKey,
		)
		localBalance := localCommit.LocalBalance
		commitResolution = &CommitOutputResolution{
			SelfOutPoint: wire.OutPoint{
				Hash:  commitTx.TxHash(),
				Index: delayIndex,
			},
			SelfOutputSignDesc: SignDescriptor{
				KeyDesc:       chanState.LocalChanCfg.DelayBasePoint,
				SingleTweak:   singleTweak,
				WitnessScript: selfScript,
				Output: &wire.TxOut{
					PkScript: delayScript,
					Value:    int64(localBalance.ToSatoshis()),
				},
				HashType: btgTxscript.SigHashAll | btgTxscript.SigHashForkID,
			},
			MaturityDelay: csvTimeout,
		}
	}

	// Once the delay output has been found (if it exists), then we'll also
	// need to create a series of sign descriptors for any lingering
	// outgoing HTLC's that we'll need to claim as well.
	txHash := commitTx.TxHash()
	htlcResolutions, err := extractHtlcResolutions(
		SatPerKWeight(localCommit.FeePerKw), true, signer,
		localCommit.Htlcs, keyRing, &chanState.LocalChanCfg,
		&chanState.RemoteChanCfg, txHash, pCache)
	if err != nil {
		return nil, err
	}

	return &LocalForceCloseSummary{
		ChanPoint:        chanState.FundingOutpoint,
		CloseTx:          commitTx,
		CommitResolution: commitResolution,
		HtlcResolutions:  htlcResolutions,
		ChanSnapshot:     *chanState.Snapshot(),
	}, nil
}

// CreateCloseProposal is used by both parties in a cooperative channel close
// workflow to generate proposed close transactions and signatures. This method
// should only be executed once all pending HTLCs (if any) on the channel have
// been cleared/removed. Upon completion, the source channel will shift into
// the "closing" state, which indicates that all incoming/outgoing HTLC
// requests should be rejected. A signature for the closing transaction is
// returned.
//
// TODO(roasbeef): caller should initiate signal to reject all incoming HTLCs,
// settle any in flight.
func (lc *LightningChannel) CreateCloseProposal(proposedFee btcutil.Amount,
	localDeliveryScript []byte,
	remoteDeliveryScript []byte) ([]byte, *chainhash.Hash, btcutil.Amount, error) {

	lc.Lock()
	defer lc.Unlock()

	// If we've already closed the channel, then ignore this request.
	if lc.status == channelClosed {
		// TODO(roasbeef): check to ensure no pending payments
		return nil, nil, 0, ErrChanClosing
	}

	// Subtract the proposed fee from the appropriate balance, taking care
	// not to persist the adjusted balance, as the feeRate may change
	// during the channel closing process.
	localCommit := lc.channelState.LocalCommitment
	ourBalance := localCommit.LocalBalance.ToSatoshis()
	theirBalance := localCommit.RemoteBalance.ToSatoshis()

	// We'll make sure we account for the complete balance by adding the
	// current dangling commitment fee to the balance of the initiator.
	commitFee := localCommit.CommitFee
	if lc.channelState.IsInitiator {
		ourBalance = ourBalance - proposedFee + commitFee
	} else {
		theirBalance = theirBalance - proposedFee + commitFee
	}

	closeTx := CreateCooperativeCloseTx(lc.fundingTxIn(),
		lc.localChanCfg.DustLimit, lc.remoteChanCfg.DustLimit,
		ourBalance, theirBalance, localDeliveryScript,
		remoteDeliveryScript, lc.channelState.IsInitiator)

	// Ensure that the transaction doesn't explicitly violate any
	// consensus rules such as being too big, or having any value with a
	// negative output.
	tx := btcutil.NewTx(closeTx)
	if err := blockchain.CheckTransactionSanity(tx); err != nil {
		return nil, nil, 0, err
	}

	// Finally, sign the completed cooperative closure transaction. As the
	// initiator we'll simply send our signature over to the remote party,
	// using the generated txid to be notified once the closure transaction
	// has been confirmed.
<<<<<<< HEAD
	lc.signDesc.SigHashes = btgTxscript.NewTxSigHashes(closeTx)
	sig, err := lc.signer.SignOutputRaw(closeTx, lc.signDesc)
=======
	lc.signDesc.SigHashes = txscript.NewTxSigHashes(closeTx)
	sig, err := lc.Signer.SignOutputRaw(closeTx, lc.signDesc)
>>>>>>> 7cf5ebe2
	if err != nil {
		return nil, nil, 0, err
	}

	// As everything checks out, indicate in the channel status that a
	// channel closure has been initiated.
	lc.status = channelClosing

	closeTXID := closeTx.TxHash()
	return sig, &closeTXID, ourBalance, nil
}

// CompleteCooperativeClose completes the cooperative closure of the target
// active lightning channel. A fully signed closure transaction as well as the
// signature itself are returned. Additionally, we also return our final
// settled balance, which reflects any fees we may have paid.
//
// NOTE: The passed local and remote sigs are expected to be fully complete
// signatures including the proper sighash byte.
func (lc *LightningChannel) CompleteCooperativeClose(localSig, remoteSig []byte,
	localDeliveryScript, remoteDeliveryScript []byte,
	proposedFee btcutil.Amount) (*wire.MsgTx, btcutil.Amount, error) {

	lc.Lock()
	defer lc.Unlock()

	// If the channel is already closed, then ignore this request.
	if lc.status == channelClosed {
		// TODO(roasbeef): check to ensure no pending payments
		return nil, 0, ErrChanClosing
	}

	// Subtract the proposed fee from the appropriate balance, taking care
	// not to persist the adjusted balance, as the feeRate may change
	// during the channel closing process.
	localCommit := lc.channelState.LocalCommitment
	ourBalance := localCommit.LocalBalance.ToSatoshis()
	theirBalance := localCommit.RemoteBalance.ToSatoshis()

	// We'll make sure we account for the complete balance by adding the
	// current dangling commitment fee to the balance of the initiator.
	commitFee := localCommit.CommitFee
	if lc.channelState.IsInitiator {
		ourBalance = ourBalance - proposedFee + commitFee
	} else {
		theirBalance = theirBalance - proposedFee + commitFee
	}

	// Create the transaction used to return the current settled balance
	// on this active channel back to both parties. In this current model,
	// the initiator pays full fees for the cooperative close transaction.
	closeTx := CreateCooperativeCloseTx(lc.fundingTxIn(),
		lc.localChanCfg.DustLimit, lc.remoteChanCfg.DustLimit,
		ourBalance, theirBalance, localDeliveryScript,
		remoteDeliveryScript, lc.channelState.IsInitiator)

	// Ensure that the transaction doesn't explicitly validate any
	// consensus rules such as being too big, or having any value with a
	// negative output.
	tx := btcutil.NewTx(closeTx)
	if err := blockchain.CheckTransactionSanity(tx); err != nil {
		return nil, 0, err
	}
	hashCache := btgTxscript.NewTxSigHashes(closeTx)

	// Finally, construct the witness stack minding the order of the
	// pubkeys+sigs on the stack.
	ourKey := lc.localChanCfg.MultiSigKey.PubKey.SerializeCompressed()
	theirKey := lc.remoteChanCfg.MultiSigKey.PubKey.SerializeCompressed()
	witness := SpendMultiSig(lc.signDesc.WitnessScript, ourKey,
		localSig, theirKey, remoteSig)
	closeTx.TxIn[0].Witness = witness

	// Validate the finalized transaction to ensure the output script is
	// properly met, and that the remote peer supplied a valid signature.
	prevOut := lc.signDesc.Output
	vm, err := btgTxscript.NewEngine(prevOut.PkScript, closeTx, 0,
		btgTxscript.StandardVerifyFlags, nil, hashCache, prevOut.Value)
	if err != nil {
		return nil, 0, err
	}
	if err := vm.Execute(); err != nil {
		return nil, 0, err
	}

	// As the transaction is sane, and the scripts are valid we'll mark the
	// channel now as closed as the closure transaction should get into the
	// chain in a timely manner and possibly be re-broadcast by the wallet.
	lc.status = channelClosed

	return closeTx, ourBalance, nil
}

// AvailableBalance returns the current available balance within the channel.
// By available balance, we mean that if at this very instance s new commitment
// were to be created which evals all the log entries, what would our available
// balance me. This method is useful when deciding if a given channel can
// accept an HTLC in the multi-hop forwarding scenario.
func (lc *LightningChannel) AvailableBalance() lnwire.MilliSatoshi {
	lc.RLock()
	defer lc.RUnlock()

	bal, _ := lc.availableBalance()
	return bal
}

// availableBalance is the private, non mutexed version of AvailableBalance.
// This method is provided so methods that already hold the lock can access
// this method. Additionally, the total weight of the next to be created
// commitment is returned for accounting purposes.
func (lc *LightningChannel) availableBalance() (lnwire.MilliSatoshi, int64) {
	// We'll grab the current set of log updates that the remote has
	// ACKed.
	remoteACKedIndex := lc.localCommitChain.tip().theirMessageIndex
	htlcView := lc.fetchHTLCView(remoteACKedIndex,
		lc.localUpdateLog.logIndex)

	// Then compute our current balance for that view.
	ourBalance, _, commitWeight, _, feePerKw :=
		lc.computeView(htlcView, false, false)

	// If we are the channel initiator, we must remember to subtract the
	// commitment fee from our available balance.
	commitFee := feePerKw.FeeForWeight(commitWeight)
	if lc.channelState.IsInitiator {
		ourBalance -= lnwire.NewMSatFromSatoshis(commitFee)
	}

	return ourBalance, commitWeight
}

// StateSnapshot returns a snapshot of the current fully committed state within
// the channel.
func (lc *LightningChannel) StateSnapshot() *channeldb.ChannelSnapshot {
	lc.RLock()
	defer lc.RUnlock()

	return lc.channelState.Snapshot()
}

// validateFeeRate ensures that if the passed fee is applied to the channel,
// and a new commitment is created (which evaluates this fee), then the
// initiator of the channel does not dip below their reserve.
func (lc *LightningChannel) validateFeeRate(feePerKw SatPerKWeight) error {
	// We'll ensure that we can accommodate this new fee change, yet still
	// be above our reserve balance. Otherwise, we'll reject the fee
	// update.
	availableBalance, txWeight := lc.availableBalance()
	oldFee := lnwire.NewMSatFromSatoshis(lc.localCommitChain.tip().fee)

	// Our base balance is the total amount of satoshis we can commit
	// towards fees before factoring in the channel reserve.
	baseBalance := availableBalance + oldFee

	// Using the weight of the commitment transaction if we were to create
	// a commitment now, we'll compute our remaining balance if we apply
	// this new fee update.
	newFee := lnwire.NewMSatFromSatoshis(
		feePerKw.FeeForWeight(txWeight),
	)

	// If the total fee exceeds our available balance (taking into account
	// the fee from the last state), then we'll reject this update as it
	// would mean we need to trim our entire output.
	if newFee > baseBalance {
		return fmt.Errorf("cannot apply fee_update=%v sat/kw, new fee "+
			"of %v is greater than balance of %v", int64(feePerKw),
			newFee, baseBalance)
	}

	// If this new balance is below our reserve, then we can't accommodate
	// the fee change, so we'll reject it.
	balanceAfterFee := baseBalance - newFee
	if balanceAfterFee.ToSatoshis() < lc.channelState.LocalChanCfg.ChanReserve {
		return fmt.Errorf("cannot apply fee_update=%v sat/kw, "+
			"new balance=%v would dip below channel reserve=%v",
			int64(feePerKw),
			balanceAfterFee.ToSatoshis(),
			lc.channelState.LocalChanCfg.ChanReserve)
	}

	// TODO(halseth): should fail if fee update is unreasonable,
	// as specified in BOLT#2.
	//  * COMMENT(roasbeef): can cross-check with our ideal fee rate

	return nil
}

// UpdateFee initiates a fee update for this channel. Must only be called by
// the channel initiator, and must be called before sending update_fee to
// the remote.
func (lc *LightningChannel) UpdateFee(feePerKw SatPerKWeight) error {
	lc.Lock()
	defer lc.Unlock()

	// Only initiator can send fee update, so trying to send one as
	// non-initiator will fail.
	if !lc.channelState.IsInitiator {
		return fmt.Errorf("local fee update as non-initiator")
	}

	// Ensure that the passed fee rate meets our current requirements.
	if err := lc.validateFeeRate(feePerKw); err != nil {
		return err
	}

	lc.pendingFeeUpdate = &feePerKw

	return nil
}

// ReceiveUpdateFee handles an updated fee sent from remote. This method will
// return an error if called as channel initiator.
func (lc *LightningChannel) ReceiveUpdateFee(feePerKw SatPerKWeight) error {
	lc.Lock()
	defer lc.Unlock()

	// Only initiator can send fee update, and we must fail if we receive
	// fee update as initiator
	if lc.channelState.IsInitiator {
		return fmt.Errorf("received fee update as initiator")
	}

	// TODO(roasbeef): or just modify to use the other balance?

	lc.pendingFeeUpdate = &feePerKw

	return nil
}

// generateRevocation generates the revocation message for a given height.
func (lc *LightningChannel) generateRevocation(height uint64) (*lnwire.RevokeAndAck,
	error) {

	// Now that we've accept a new state transition, we send the remote
	// party the revocation for our current commitment state.
	revocationMsg := &lnwire.RevokeAndAck{}
	commitSecret, err := lc.channelState.RevocationProducer.AtIndex(height)
	if err != nil {
		return nil, err
	}
	copy(revocationMsg.Revocation[:], commitSecret[:])

	// Along with this revocation, we'll also send the _next_ commitment
	// point that the remote party should use to create our next commitment
	// transaction. We use a +2 here as we already gave them a look ahead
	// of size one after the FundingLocked message was sent:
	//
	// 0: current revocation, 1: their "next" revocation, 2: this revocation
	//
	// We're revoking the current revocation. Once they receive this
	// message they'll set the "current" revocation for us to their stored
	// "next" revocation, and this revocation will become their new "next"
	// revocation.
	//
	// Put simply in the window slides to the left by one.
	nextCommitSecret, err := lc.channelState.RevocationProducer.AtIndex(
		height + 2,
	)
	if err != nil {
		return nil, err
	}

	revocationMsg.NextRevocationKey = ComputeCommitmentPoint(nextCommitSecret[:])
	revocationMsg.ChanID = lnwire.NewChanIDFromOutPoint(
		&lc.channelState.FundingOutpoint)

	return revocationMsg, nil
}

// CreateCommitTx creates a commitment transaction, spending from specified
// funding output. The commitment transaction contains two outputs: one paying
// to the "owner" of the commitment transaction which can be spent after a
// relative block delay or revocation event, and the other paying the
// counterparty within the channel, which can be spent immediately.
func CreateCommitTx(fundingOutput wire.TxIn,
	keyRing *CommitmentKeyRing, csvTimeout uint32,
	amountToSelf, amountToThem, dustLimit btcutil.Amount) (*wire.MsgTx, error) {

	// First, we create the script for the delayed "pay-to-self" output.
	// This output has 2 main redemption clauses: either we can redeem the
	// output after a relative block delay, or the remote node can claim
	// the funds with the revocation key if we broadcast a revoked
	// commitment transaction.
	ourRedeemScript, err := commitScriptToSelf(csvTimeout, keyRing.DelayKey,
		keyRing.RevocationKey)
	if err != nil {
		return nil, err
	}
	payToUsScriptHash, err := witnessScriptHash(ourRedeemScript)
	if err != nil {
		return nil, err
	}

	// Next, we create the script paying to them. This is just a regular
	// P2WPKH output, without any added CSV delay.
	theirWitnessKeyHash, err := commitScriptUnencumbered(keyRing.NoDelayKey)
	if err != nil {
		return nil, err
	}

	// Now that both output scripts have been created, we can finally create
	// the transaction itself. We use a transaction version of 2 since CSV
	// will fail unless the tx version is >= 2.
	commitTx := wire.NewMsgTx(2)
	commitTx.AddTxIn(&fundingOutput)

	// Avoid creating dust outputs within the commitment transaction.
	if amountToSelf >= dustLimit {
		commitTx.AddTxOut(&wire.TxOut{
			PkScript: payToUsScriptHash,
			Value:    int64(amountToSelf),
		})
	}
	if amountToThem >= dustLimit {
		commitTx.AddTxOut(&wire.TxOut{
			PkScript: theirWitnessKeyHash,
			Value:    int64(amountToThem),
		})
	}

	return commitTx, nil
}

// CreateCooperativeCloseTx creates a transaction which if signed by both
// parties, then broadcast cooperatively closes an active channel. The creation
// of the closure transaction is modified by a boolean indicating if the party
// constructing the channel is the initiator of the closure. Currently it is
// expected that the initiator pays the transaction fees for the closing
// transaction in full.
func CreateCooperativeCloseTx(fundingTxIn wire.TxIn,
	localDust, remoteDust, ourBalance, theirBalance btcutil.Amount,
	ourDeliveryScript, theirDeliveryScript []byte,
	initiator bool) *wire.MsgTx {

	// Construct the transaction to perform a cooperative closure of the
	// channel. In the event that one side doesn't have any settled funds
	// within the channel then a refund output for that particular side can
	// be omitted.
	closeTx := wire.NewMsgTx(2)
	closeTx.AddTxIn(&fundingTxIn)

	// Create both cooperative closure outputs, properly respecting the
	// dust limits of both parties.
	if ourBalance >= localDust {
		closeTx.AddTxOut(&wire.TxOut{
			PkScript: ourDeliveryScript,
			Value:    int64(ourBalance),
		})
	}
	if theirBalance >= remoteDust {
		closeTx.AddTxOut(&wire.TxOut{
			PkScript: theirDeliveryScript,
			Value:    int64(theirBalance),
		})
	}

	txsort.InPlaceSort(closeTx)

	return closeTx
}

// CalcFee returns the commitment fee to use for the given
// fee rate (fee-per-kw).
func (lc *LightningChannel) CalcFee(feeRate SatPerKWeight) btcutil.Amount {
	return feeRate.FeeForWeight(CommitWeight)
}

// RemoteNextRevocation returns the channelState's RemoteNextRevocation.
func (lc *LightningChannel) RemoteNextRevocation() *btcec.PublicKey {
	lc.RLock()
	defer lc.RUnlock()

	return lc.channelState.RemoteNextRevocation
}

// IsInitiator returns true if we were the ones that initiated the funding
// workflow which led to the creation of this channel. Otherwise, it returns
// false.
func (lc *LightningChannel) IsInitiator() bool {
	lc.RLock()
	defer lc.RUnlock()

	return lc.channelState.IsInitiator
}

// CommitFeeRate returns the current fee rate of the commitment transaction in
// units of sat-per-kw.
func (lc *LightningChannel) CommitFeeRate() SatPerKWeight {
	lc.RLock()
	defer lc.RUnlock()

	return SatPerKWeight(lc.channelState.LocalCommitment.FeePerKw)
}

// IsPending returns true if the channel's funding transaction has been fully
// confirmed, and false otherwise.
func (lc *LightningChannel) IsPending() bool {
	lc.RLock()
	defer lc.RUnlock()

	return lc.channelState.IsPending
}

// State provides access to the channel's internal state for testing.
func (lc *LightningChannel) State() *channeldb.OpenChannel {
	return lc.channelState
}

// MarkCommitmentBroadcasted marks the channel as a commitment transaction has
// been broadcast, either our own or the remote, and we should watch the chain
// for it to confirm before taking any further action.
func (lc *LightningChannel) MarkCommitmentBroadcasted() error {
	lc.Lock()
	defer lc.Unlock()

	return lc.channelState.MarkCommitmentBroadcasted()
}

// ActiveHtlcs returns a slice of HTLC's which are currently active on *both*
// commitment transactions.
func (lc *LightningChannel) ActiveHtlcs() []channeldb.HTLC {
	lc.RLock()
	defer lc.RUnlock()

	// We'll only return HTLC's that are locked into *both* commitment
	// transactions. So we'll iterate through their set of HTLC's to note
	// which ones are present on their commitment.
	remoteHtlcs := make(map[[32]byte]struct{})
	for _, htlc := range lc.channelState.RemoteCommitment.Htlcs {
		onionHash := sha256.Sum256(htlc.OnionBlob[:])
		remoteHtlcs[onionHash] = struct{}{}
	}

	// Now that we know which HTLC's they have, we'll only mark the HTLC's
	// as active if *we* know them as well.
	activeHtlcs := make([]channeldb.HTLC, 0, len(remoteHtlcs))
	for _, htlc := range lc.channelState.LocalCommitment.Htlcs {
		if _, ok := remoteHtlcs[sha256.Sum256(htlc.OnionBlob[:])]; !ok {
			continue
		}

		activeHtlcs = append(activeHtlcs, htlc)
	}

	return activeHtlcs
}

// LocalChanReserve returns our local ChanReserve requirement for the remote party.
func (lc *LightningChannel) LocalChanReserve() btcutil.Amount {
	return lc.localChanCfg.ChanReserve
}

// NextLocalHtlcIndex returns the next unallocated local htlc index. To ensure
// this always returns the next index that has been not been allocated, this
// will first try to examine any pending commitments, before falling back to the
// last locked-in local commitment.
func (lc *LightningChannel) NextLocalHtlcIndex() (uint64, error) {
	lc.RLock()
	defer lc.RUnlock()

	return lc.channelState.NextLocalHtlcIndex()
}

// RemoteCommitHeight returns the commitment height of the remote chain.
func (lc *LightningChannel) RemoteCommitHeight() uint64 {
	lc.RLock()
	defer lc.RUnlock()

	return lc.channelState.RemoteCommitment.CommitHeight
}<|MERGE_RESOLUTION|>--- conflicted
+++ resolved
@@ -3017,13 +3017,8 @@
 	// While the jobs are being carried out, we'll Sign their version of
 	// the new commitment transaction while we're waiting for the rest of
 	// the HTLC signatures to be processed.
-<<<<<<< HEAD
 	lc.signDesc.SigHashes = btgTxscript.NewTxSigHashes(newCommitView.txn)
-	rawSig, err := lc.signer.SignOutputRaw(newCommitView.txn, lc.signDesc)
-=======
-	lc.signDesc.SigHashes = txscript.NewTxSigHashes(newCommitView.txn)
 	rawSig, err := lc.Signer.SignOutputRaw(newCommitView.txn, lc.signDesc)
->>>>>>> 7cf5ebe2
 	if err != nil {
 		close(cancelChan)
 		return sig, htlcSigs, err
@@ -4778,13 +4773,8 @@
 
 	// With this, we then generate the full witness so the caller can
 	// broadcast a fully signed transaction.
-<<<<<<< HEAD
 	lc.signDesc.SigHashes = btgTxscript.NewTxSigHashes(commitTx)
-	ourSigRaw, err := lc.signer.SignOutputRaw(commitTx, lc.signDesc)
-=======
-	lc.signDesc.SigHashes = txscript.NewTxSigHashes(commitTx)
 	ourSigRaw, err := lc.Signer.SignOutputRaw(commitTx, lc.signDesc)
->>>>>>> 7cf5ebe2
 	if err != nil {
 		return nil, err
 	}
@@ -5619,13 +5609,8 @@
 	// initiator we'll simply send our signature over to the remote party,
 	// using the generated txid to be notified once the closure transaction
 	// has been confirmed.
-<<<<<<< HEAD
 	lc.signDesc.SigHashes = btgTxscript.NewTxSigHashes(closeTx)
-	sig, err := lc.signer.SignOutputRaw(closeTx, lc.signDesc)
-=======
-	lc.signDesc.SigHashes = txscript.NewTxSigHashes(closeTx)
 	sig, err := lc.Signer.SignOutputRaw(closeTx, lc.signDesc)
->>>>>>> 7cf5ebe2
 	if err != nil {
 		return nil, nil, 0, err
 	}
