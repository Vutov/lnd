package main

import (
	"encoding/hex"
	"fmt"
	"io/ioutil"
	"net"
	"os"
	"path/filepath"
	"strconv"
	"strings"
	"sync"
	"time"

	"github.com/lightninglabs/neutrino"
<<<<<<< HEAD
=======
	"github.com/lightningnetwork/lnd/chainntnfs"
	"github.com/lightningnetwork/lnd/chainntnfs/bitcoindnotify"
	"github.com/lightningnetwork/lnd/chainntnfs/btcdnotify"
	"github.com/lightningnetwork/lnd/chainntnfs/neutrinonotify"
	"github.com/lightningnetwork/lnd/channeldb"
	"github.com/lightningnetwork/lnd/htlcswitch"
	"github.com/lightningnetwork/lnd/keychain"
	"github.com/lightningnetwork/lnd/lnwallet"
	"github.com/lightningnetwork/lnd/lnwallet/btcwallet"
	"github.com/lightningnetwork/lnd/lnwire"
	"github.com/lightningnetwork/lnd/routing/chainview"
>>>>>>> 7cf5ebe2
	"github.com/roasbeef/btcd/chaincfg/chainhash"
	"github.com/roasbeef/btcd/rpcclient"
	"github.com/roasbeef/btcutil"
	"github.com/roasbeef/btcwallet/chain"
	"github.com/roasbeef/btcwallet/walletdb"
	btgChain "github.com/shelvenzhou/btgwallet/chain"
	"github.com/shelvenzhou/lnd/chainntnfs"
	"github.com/shelvenzhou/lnd/chainntnfs/bgolddnotify"
	"github.com/shelvenzhou/lnd/chainntnfs/bitcoindnotify"
	"github.com/shelvenzhou/lnd/chainntnfs/btcdnotify"
	"github.com/shelvenzhou/lnd/chainntnfs/neutrinonotify"
	"github.com/shelvenzhou/lnd/channeldb"
	"github.com/shelvenzhou/lnd/htlcswitch"
	"github.com/shelvenzhou/lnd/lnwallet"
	"github.com/shelvenzhou/lnd/lnwallet/btcwallet"
	"github.com/shelvenzhou/lnd/routing/chainview"
)

const (
	defaultBitcoinMinHTLCMSat   = lnwire.MilliSatoshi(1000)
	defaultBitcoinBaseFeeMSat   = lnwire.MilliSatoshi(1000)
	defaultBitcoinFeeRate       = lnwire.MilliSatoshi(1)
	defaultBitcoinTimeLockDelta = 144
	defaultBitcoinStaticFeeRate = lnwallet.SatPerVByte(50)

	defaultLitecoinMinHTLCMSat   = lnwire.MilliSatoshi(1000)
	defaultLitecoinBaseFeeMSat   = lnwire.MilliSatoshi(1000)
	defaultLitecoinFeeRate       = lnwire.MilliSatoshi(1)
	defaultLitecoinTimeLockDelta = 576
	defaultLitecoinStaticFeeRate = lnwallet.SatPerVByte(200)
	defaultLitecoinDustLimit     = btcutil.Amount(54600)

	// btcToLtcConversionRate is a fixed ratio used in order to scale up
	// payments when running on the Litecoin chain.
	btcToLtcConversionRate = 60
)

// defaultBtcChannelConstraints is the default set of channel constraints that are
// meant to be used when initially funding a Bitcoin channel.
//
// TODO(halseth): make configurable at startup?
var defaultBtcChannelConstraints = channeldb.ChannelConstraints{
	DustLimit:        lnwallet.DefaultDustLimit(),
	MaxAcceptedHtlcs: lnwallet.MaxHTLCNumber / 2,
}

// defaultLtcChannelConstraints is the default set of channel constraints that are
// meant to be used when initially funding a Litecoin channel.
var defaultLtcChannelConstraints = channeldb.ChannelConstraints{
	DustLimit:        defaultLitecoinDustLimit,
	MaxAcceptedHtlcs: lnwallet.MaxHTLCNumber / 2,
}

// chainCode is an enum-like structure for keeping track of the chains
// currently supported within lnd.
type chainCode uint32

const (
	// bitcoinChain is Bitcoin's testnet chain.
	bitcoinChain chainCode = iota

	// litecoinChain is Litecoin's testnet chain.
	litecoinChain

	// bitcoingoldChain is Bitcoingold's testnet chain.
	bitcoingoldChain
)

// String returns a string representation of the target chainCode.
func (c chainCode) String() string {
	switch c {
	case bitcoinChain:
		return "bitcoin"
	case litecoinChain:
		return "litecoin"
	case bitcoingoldChain:
		return "bitcoingold"
	default:
		return "kekcoin"
	}
}

// chainControl couples the three primary interfaces lnd utilizes for a
// particular chain together. A single chainControl instance will exist for all
// the chains lnd is currently active on.
type chainControl struct {
	chainIO lnwallet.BlockChainIO

	feeEstimator lnwallet.FeeEstimator

	signer lnwallet.Signer

	msgSigner lnwallet.MessageSigner

	chainNotifier chainntnfs.ChainNotifier

	chainView chainview.FilteredChainView

	wallet *lnwallet.LightningWallet

	routingPolicy htlcswitch.ForwardingPolicy
}

// newChainControlFromConfig attempts to create a chainControl instance
// according to the parameters in the passed lnd configuration. Currently two
// branches of chainControl instances exist: one backed by a running btcd
// full-node, and the other backed by a running neutrino light client instance.
func newChainControlFromConfig(cfg *config, chanDB *channeldb.DB,
	privateWalletPw, publicWalletPw []byte, birthday time.Time,
	recoveryWindow uint32) (*chainControl, func(), error) {

	// Set the RPC config from the "home" chain. Multi-chain isn't yet
	// active, so we'll restrict usage to a particular chain for now.
	homeChainConfig := cfg.Bitcoin
	if registeredChains.PrimaryChain() == litecoinChain {
		homeChainConfig = cfg.Litecoin
	} else if registeredChains.PrimaryChain() == bitcoingoldChain {
		homeChainConfig = cfg.Bitcoingold
	}
	ltndLog.Infof("Primary chain is set to: %v",
		registeredChains.PrimaryChain())

	cc := &chainControl{}

	switch registeredChains.PrimaryChain() {
	case bitcoinChain:
		cc.routingPolicy = htlcswitch.ForwardingPolicy{
			MinHTLC:       cfg.Bitcoin.MinHTLC,
			BaseFee:       cfg.Bitcoin.BaseFee,
			FeeRate:       cfg.Bitcoin.FeeRate,
			TimeLockDelta: cfg.Bitcoin.TimeLockDelta,
		}
		cc.feeEstimator = lnwallet.StaticFeeEstimator{
			FeeRate: defaultBitcoinStaticFeeRate,
		}
	case litecoinChain:
		cc.routingPolicy = htlcswitch.ForwardingPolicy{
			MinHTLC:       cfg.Litecoin.MinHTLC,
			BaseFee:       cfg.Litecoin.BaseFee,
			FeeRate:       cfg.Litecoin.FeeRate,
			TimeLockDelta: cfg.Litecoin.TimeLockDelta,
		}
		cc.feeEstimator = lnwallet.StaticFeeEstimator{
			FeeRate: defaultLitecoinStaticFeeRate,
		}
	case bitcoingoldChain:
		cc.routingPolicy = htlcswitch.ForwardingPolicy{
			MinHTLC:       cfg.Bitcoingold.MinHTLC,
			BaseFee:       cfg.Bitcoingold.BaseFee,
			FeeRate:       cfg.Bitcoingold.FeeRate,
			TimeLockDelta: cfg.Bitcoingold.TimeLockDelta,
		}
		cc.feeEstimator = lnwallet.StaticFeeEstimator{
			FeeRate: 50,
		}
	default:
		return nil, nil, fmt.Errorf("Default routing policy for "+
			"chain %v is unknown", registeredChains.PrimaryChain())
	}

	walletConfig := &btcwallet.Config{
		PrivatePass:    privateWalletPw,
		PublicPass:     publicWalletPw,
		Birthday:       birthday,
		RecoveryWindow: recoveryWindow,
		DataDir:        homeChainConfig.ChainDir,
		NetParams:      activeNetParams.Params,
		FeeEstimator:   cc.feeEstimator,
		CoinType:       activeNetParams.CoinType,
	}

	var (
		err          error
		cleanUp      func()
		bitcoindConn *chain.BitcoindClient
		bgolddConn   *btgChain.BgolddClient
	)

	// If spv mode is active, then we'll be using a distinct set of
	// chainControl interfaces that interface directly with the p2p network
	// of the selected chain.
	switch homeChainConfig.Node {
	case "neutrino":
		// First we'll open the database file for neutrino, creating
		// the database if needed. We append the normalized network name
		// here to match the behavior of btcwallet.
		neutrinoDbPath := filepath.Join(homeChainConfig.ChainDir,
			normalizeNetwork(activeNetParams.Name))

		// Ensure that the neutrino db path exists.
		if err := os.MkdirAll(neutrinoDbPath, 0700); err != nil {
			return nil, nil, err
		}

		dbName := filepath.Join(neutrinoDbPath, "neutrino.db")
		nodeDatabase, err := walletdb.Create("bdb", dbName)
		if err != nil {
			return nil, nil, err
		}

		// With the database open, we can now create an instance of the
		// neutrino light client. We pass in relevant configuration
		// parameters required.
		config := neutrino.Config{
			DataDir:      neutrinoDbPath,
			Database:     nodeDatabase,
			ChainParams:  *activeNetParams.Params,
			AddPeers:     cfg.NeutrinoMode.AddPeers,
			ConnectPeers: cfg.NeutrinoMode.ConnectPeers,
			Dialer: func(addr net.Addr) (net.Conn, error) {
				return cfg.net.Dial(addr.Network(), addr.String())
			},
			NameResolver: func(host string) ([]net.IP, error) {
				addrs, err := cfg.net.LookupHost(host)
				if err != nil {
					return nil, err
				}

				ips := make([]net.IP, 0, len(addrs))
				for _, strIP := range addrs {
					ip := net.ParseIP(strIP)
					if ip == nil {
						continue
					}

					ips = append(ips, ip)
				}

				return ips, nil
			},
		}
		neutrino.WaitForMoreCFHeaders = time.Second * 1
		neutrino.MaxPeers = 8
		neutrino.BanDuration = 5 * time.Second
		svc, err := neutrino.NewChainService(config)
		if err != nil {
			return nil, nil, fmt.Errorf("unable to create neutrino: %v", err)
		}
		svc.Start()

		// Next we'll create the instances of the ChainNotifier and
		// FilteredChainView interface which is backed by the neutrino
		// light client.
		cc.chainNotifier, err = neutrinonotify.New(svc)
		if err != nil {
			return nil, nil, err
		}
		cc.chainView, err = chainview.NewCfFilteredChainView(svc)
		if err != nil {
			return nil, nil, err
		}

		// Finally, we'll set the chain source for btcwallet, and
		// create our clean up function which simply closes the
		// database.
		walletConfig.ChainSource = chain.NewNeutrinoClient(
			activeNetParams.Params, svc,
		)
		cleanUp = func() {
			svc.Stop()
			nodeDatabase.Close()
		}
	case "bitcoind", "litecoind":
		var bitcoindMode *bitcoindConfig
		switch {
		case cfg.Bitcoin.Active:
			bitcoindMode = cfg.BitcoindMode
		case cfg.Litecoin.Active:
			bitcoindMode = cfg.LitecoindMode
		}
		// Otherwise, we'll be speaking directly via RPC and ZMQ to a
		// bitcoind node. If the specified host for the btcd/ltcd RPC
		// server already has a port specified, then we use that
		// directly. Otherwise, we assume the default port according to
		// the selected chain parameters.
		var bitcoindHost string
		if strings.Contains(bitcoindMode.RPCHost, ":") {
			bitcoindHost = bitcoindMode.RPCHost
		} else {
			// The RPC ports specified in chainparams.go assume
			// btcd, which picks a different port so that btcwallet
			// can use the same RPC port as bitcoind. We convert
			// this back to the btcwallet/bitcoind port.
			rpcPort, err := strconv.Atoi(activeNetParams.rpcPort)
			if err != nil {
				return nil, nil, err
			}
			rpcPort -= 2
			bitcoindHost = fmt.Sprintf("%v:%d",
				bitcoindMode.RPCHost, rpcPort)
			if cfg.Bitcoin.Active && cfg.Bitcoin.RegTest {
				conn, err := net.Dial("tcp", bitcoindHost)
				if err != nil || conn == nil {
					rpcPort = 18443
					bitcoindHost = fmt.Sprintf("%v:%d",
						bitcoindMode.RPCHost,
						rpcPort)
				} else {
					conn.Close()
				}
			}
		}

		bitcoindUser := bitcoindMode.RPCUser
		bitcoindPass := bitcoindMode.RPCPass
		rpcConfig := &rpcclient.ConnConfig{
			Host:                 bitcoindHost,
			User:                 bitcoindUser,
			Pass:                 bitcoindPass,
			DisableConnectOnNew:  true,
			DisableAutoReconnect: false,
			DisableTLS:           true,
			HTTPPostMode:         true,
		}
		cc.chainNotifier, err = bitcoindnotify.New(rpcConfig,
			bitcoindMode.ZMQPath, *activeNetParams.Params)
		if err != nil {
			return nil, nil, err
		}

		// Next, we'll create an instance of the bitcoind chain view to
		// be used within the routing layer.
		cc.chainView, err = chainview.NewBitcoindFilteredChainView(
			*rpcConfig, bitcoindMode.ZMQPath,
			*activeNetParams.Params)
		if err != nil {
			srvrLog.Errorf("unable to create chain view: %v", err)
			return nil, nil, err
		}

		// Create a special rpc+ZMQ client for bitcoind which will be
		// used by the wallet for notifications, calls, etc.
		bitcoindConn, err = chain.NewBitcoindClient(
			activeNetParams.Params, bitcoindHost, bitcoindUser,
			bitcoindPass, bitcoindMode.ZMQPath,
			time.Millisecond*100)
		if err != nil {
			return nil, nil, err
		}

		walletConfig.ChainSource = bitcoindConn

		// If we're not in regtest mode, then we'll attempt to use a
		// proper fee estimator for testnet.
		if cfg.Bitcoin.Active && !cfg.Bitcoin.RegTest {
			ltndLog.Infof("Initializing bitcoind backed fee estimator")

			// Finally, we'll re-initialize the fee estimator, as
			// if we're using bitcoind as a backend, then we can
			// use live fee estimates, rather than a statically
			// coded value.
			fallBackFeeRate := lnwallet.SatPerVByte(25)
			cc.feeEstimator, err = lnwallet.NewBitcoindFeeEstimator(
				*rpcConfig, fallBackFeeRate,
			)
			if err != nil {
				return nil, nil, err
			}
			if err := cc.feeEstimator.Start(); err != nil {
				return nil, nil, err
			}
		} else if cfg.Litecoin.Active {
			ltndLog.Infof("Initializing litecoind backed fee estimator")

			// Finally, we'll re-initialize the fee estimator, as
			// if we're using litecoind as a backend, then we can
			// use live fee estimates, rather than a statically
			// coded value.
			fallBackFeeRate := lnwallet.SatPerVByte(25)
			cc.feeEstimator, err = lnwallet.NewBitcoindFeeEstimator(
				*rpcConfig, fallBackFeeRate,
			)
			if err != nil {
				return nil, nil, err
			}
			if err := cc.feeEstimator.Start(); err != nil {
				return nil, nil, err
			}
		}
	case "btcd", "ltcd":
		// Otherwise, we'll be speaking directly via RPC to a node.
		//
		// So first we'll load btcd/ltcd's TLS cert for the RPC
		// connection. If a raw cert was specified in the config, then
		// we'll set that directly. Otherwise, we attempt to read the
		// cert from the path specified in the config.
		var btcdMode *btcdConfig
		switch {
		case cfg.Bitcoin.Active:
			btcdMode = cfg.BtcdMode
		case cfg.Litecoin.Active:
			btcdMode = cfg.LtcdMode
		}
		var rpcCert []byte
		if btcdMode.RawRPCCert != "" {
			rpcCert, err = hex.DecodeString(btcdMode.RawRPCCert)
			if err != nil {
				return nil, nil, err
			}
		} else {
			certFile, err := os.Open(btcdMode.RPCCert)
			if err != nil {
				return nil, nil, err
			}
			rpcCert, err = ioutil.ReadAll(certFile)
			if err != nil {
				return nil, nil, err
			}
			if err := certFile.Close(); err != nil {
				return nil, nil, err
			}
		}

		// If the specified host for the btcd/ltcd RPC server already
		// has a port specified, then we use that directly. Otherwise,
		// we assume the default port according to the selected chain
		// parameters.
		var btcdHost string
		if strings.Contains(btcdMode.RPCHost, ":") {
			btcdHost = btcdMode.RPCHost
		} else {
			btcdHost = fmt.Sprintf("%v:%v", btcdMode.RPCHost,
				activeNetParams.rpcPort)
		}

		btcdUser := btcdMode.RPCUser
		btcdPass := btcdMode.RPCPass
		rpcConfig := &rpcclient.ConnConfig{
			Host:                 btcdHost,
			Endpoint:             "ws",
			User:                 btcdUser,
			Pass:                 btcdPass,
			Certificates:         rpcCert,
			DisableTLS:           false,
			DisableConnectOnNew:  true,
			DisableAutoReconnect: false,
		}
		cc.chainNotifier, err = btcdnotify.New(rpcConfig)
		if err != nil {
			return nil, nil, err
		}

		// Finally, we'll create an instance of the default chain view to be
		// used within the routing layer.
		cc.chainView, err = chainview.NewBtcdFilteredChainView(*rpcConfig)
		if err != nil {
			srvrLog.Errorf("unable to create chain view: %v", err)
			return nil, nil, err
		}

		// Create a special websockets rpc client for btcd which will be used
		// by the wallet for notifications, calls, etc.
		chainRPC, err := chain.NewRPCClient(activeNetParams.Params, btcdHost,
			btcdUser, btcdPass, rpcCert, false, 20)
		if err != nil {
			return nil, nil, err
		}

		walletConfig.ChainSource = chainRPC

		// If we're not in simnet or regtest mode, then we'll attempt
		// to use a proper fee estimator for testnet.
		if !cfg.Bitcoin.SimNet && !cfg.Litecoin.SimNet &&
			!cfg.Bitcoin.RegTest && !cfg.Litecoin.RegTest {

			ltndLog.Infof("Initializing btcd backed fee estimator")

			// Finally, we'll re-initialize the fee estimator, as
			// if we're using btcd as a backend, then we can use
			// live fee estimates, rather than a statically coded
			// value.
			fallBackFeeRate := lnwallet.SatPerVByte(25)
			cc.feeEstimator, err = lnwallet.NewBtcdFeeEstimator(
				*rpcConfig, fallBackFeeRate,
			)
			if err != nil {
				return nil, nil, err
			}
			if err := cc.feeEstimator.Start(); err != nil {
				return nil, nil, err
			}
		}
	case "bgoldd":
		// Otherwise, we'll be speaking directly via RPC and ZMQ to a
		// bgoldd node. If the specified host for the btcd/ltcd RPC
		// server already has a port specified, then we use that
		// directly. Otherwise, we assume the default port according to
		// the selected chain parameters.
		var bgolddHost string
		if strings.Contains(cfg.BgolddMode.RPCHost, ":") {
			bgolddHost = cfg.BgolddMode.RPCHost
		} else {
			// The RPC ports specified in chainparams.go assume
			// btgd, which picks a different port so that btgwallet
			// can use the same RPC port as bgoldd. We convert
			// this back to the btgwallet/bgoldd port.
			rpcPort, err := strconv.Atoi(activeNetParams.rpcPort)
			if err != nil {
				return nil, nil, err
			}
			bgolddHost = fmt.Sprintf("%v:%d",
				cfg.BgolddMode.RPCHost, rpcPort)
			if cfg.Bitcoingold.RegTest {
				conn, err := net.Dial("tcp", bgolddHost)
				if err != nil || conn == nil {
					rpcPort = 18332
					bgolddHost = fmt.Sprintf("%v:%d",
						cfg.BgolddMode.RPCHost,
						rpcPort)
				} else {
					conn.Close()
				}
			}
		}

		bgolddUser := cfg.BgolddMode.RPCUser
		bgolddPass := cfg.BgolddMode.RPCPass
		rpcConfig := &rpcclient.ConnConfig{
			Host:                 bgolddHost,
			User:                 bgolddUser,
			Pass:                 bgolddPass,
			DisableConnectOnNew:  true,
			DisableAutoReconnect: false,
			DisableTLS:           true,
			HTTPPostMode:         true,
		}
		cc.chainNotifier, err = bgolddnotify.New(rpcConfig,
			cfg.BgolddMode.ZMQPath, *activeNetParams.Params)
		if err != nil {
			return nil, nil, err
		}

		// Next, we'll create an instance of the bgoldd chain view to
		// be used within the routing layer.
		cc.chainView, err = chainview.NewBgolddFilteredChainView(
			*rpcConfig, cfg.BgolddMode.ZMQPath,
			*activeNetParams.Params)
		if err != nil {
			srvrLog.Errorf("unable to create chain view: %v", err)
			return nil, nil, err
		}

		// Create a special rpc+ZMQ client for bgoldd which will be
		// used by the wallet for notifications, calls, etc.
		bgolddConn, err = btgChain.NewBgolddClient(
			activeNetParams.Params, bgolddHost, bgolddUser,
			bgolddPass, cfg.BgolddMode.ZMQPath,
			time.Millisecond*100)
		if err != nil {
			return nil, nil, err
		}

		walletConfig.ChainSource = bgolddConn

		// If we're not in regtest mode, then we'll attempt to use a
		// proper fee estimator for testnet.
		if !cfg.Bitcoingold.RegTest {
			ltndLog.Infof("Initializing bgoldd backed fee estimator")

			// Finally, we'll re-initialize the fee estimator, as
			// if we're using bgoldd as a backend, then we can
			// use live fee estimates, rather than a statically
			// coded value.
			fallBackFeeRate := btcutil.Amount(25)
			// TODO(shelven): there is no need to change this now
			cc.feeEstimator, err = lnwallet.NewBitcoindFeeEstimator(
				*rpcConfig, fallBackFeeRate,
			)
			if err != nil {
				return nil, nil, err
			}
			if err := cc.feeEstimator.Start(); err != nil {
				return nil, nil, err
			}
		}
	default:
		return nil, nil, fmt.Errorf("unknown node type: %s",
			homeChainConfig.Node)
	}

	wc, err := btcwallet.New(*walletConfig)
	if err != nil {
		fmt.Printf("unable to create wallet controller: %v\n", err)
		return nil, nil, err
	}

	cc.msgSigner = wc
	cc.signer = wc
	cc.chainIO = wc

	// Select the default channel constraints for the primary chain.
	channelConstraints := defaultBtcChannelConstraints
	if registeredChains.PrimaryChain() == litecoinChain {
		channelConstraints = defaultLtcChannelConstraints
	}

	keyRing := keychain.NewBtcWalletKeyRing(
		wc.InternalWallet(), activeNetParams.CoinType,
	)

	// Create, and start the lnwallet, which handles the core payment
	// channel logic, and exposes control via proxy state machines.
	walletCfg := lnwallet.Config{
		Database:           chanDB,
		Notifier:           cc.chainNotifier,
		WalletController:   wc,
		Signer:             cc.signer,
		FeeEstimator:       cc.feeEstimator,
		SecretKeyRing:      keyRing,
		ChainIO:            cc.chainIO,
		DefaultConstraints: channelConstraints,
		NetParams:          *activeNetParams.Params,
	}
	wallet, err := lnwallet.NewLightningWallet(walletCfg)
	if err != nil {
		fmt.Printf("unable to create wallet: %v\n", err)
		return nil, nil, err
	}
	if err := wallet.Startup(); err != nil {
		fmt.Printf("unable to start wallet: %v\n", err)
		return nil, nil, err
	}

	ltndLog.Info("LightningWallet opened")

	cc.wallet = wallet

<<<<<<< HEAD
	// As a final check, if we're using the RPC backend, we'll ensure that
	// the btcd node has the txindex set. Atm, this is required in order to
	// properly perform historical confirmation+spend dispatches.
	if homeChainConfig.Node != "neutrino" {
		// In order to check to see if we have the txindex up to date
		// and active, we'll try to fetch the first transaction in the
		// latest block via the index. If this doesn't succeed, then we
		// know it isn't active (or just not yet up to date).
		bestHash, _, err := cc.chainIO.GetBestBlock()
		if err != nil {
			return nil, nil, fmt.Errorf("unable to get current "+
				"best hash: %v", err)
		}
		bestBlock, err := cc.chainIO.GetBlock(bestHash)
		if err != nil {
			return nil, nil, fmt.Errorf("unable to get current "+
				"block hash: %v", err)
		}

		firstTxHash := bestBlock.Transactions[0].TxHash()
		switch homeChainConfig.Node {
		case "btcd":
			_, err = btcdConn.GetRawTransaction(&firstTxHash)
		case "bitcoind":
			_, err = bitcoindConn.GetRawTransactionVerbose(&firstTxHash)
		case "bgoldd":
			_, err = bgolddConn.GetRawTransactionVerbose(&firstTxHash)
		}
		if err != nil {
			// If the node doesn't have the txindex set, then we'll
			// halt startup, as we can't proceed in this state.
			return nil, nil, fmt.Errorf("%s detected to not "+
				"have --txindex active, cannot proceed",
				homeChainConfig.Node)
		}
	}

=======
>>>>>>> 7cf5ebe2
	return cc, cleanUp, nil
}

var (
	// bitcoinTestnetGenesis is the genesis hash of Bitcoin's testnet
	// chain.
	bitcoinTestnetGenesis = chainhash.Hash([chainhash.HashSize]byte{
		0x43, 0x49, 0x7f, 0xd7, 0xf8, 0x26, 0x95, 0x71,
		0x08, 0xf4, 0xa3, 0x0f, 0xd9, 0xce, 0xc3, 0xae,
		0xba, 0x79, 0x97, 0x20, 0x84, 0xe9, 0x0e, 0xad,
		0x01, 0xea, 0x33, 0x09, 0x00, 0x00, 0x00, 0x00,
	})

	// bitcoinMainnetGenesis is the genesis hash of Bitcoin's main chain.
	bitcoinMainnetGenesis = chainhash.Hash([chainhash.HashSize]byte{
		0x6f, 0xe2, 0x8c, 0x0a, 0xb6, 0xf1, 0xb3, 0x72,
		0xc1, 0xa6, 0xa2, 0x46, 0xae, 0x63, 0xf7, 0x4f,
		0x93, 0x1e, 0x83, 0x65, 0xe1, 0x5a, 0x08, 0x9c,
		0x68, 0xd6, 0x19, 0x00, 0x00, 0x00, 0x00, 0x00,
	})

	// litecoinTestnetGenesis is the genesis hash of Litecoin's testnet4
	// chain.
	litecoinTestnetGenesis = chainhash.Hash([chainhash.HashSize]byte{
		0xa0, 0x29, 0x3e, 0x4e, 0xeb, 0x3d, 0xa6, 0xe6,
		0xf5, 0x6f, 0x81, 0xed, 0x59, 0x5f, 0x57, 0x88,
		0x0d, 0x1a, 0x21, 0x56, 0x9e, 0x13, 0xee, 0xfd,
		0xd9, 0x51, 0x28, 0x4b, 0x5a, 0x62, 0x66, 0x49,
	})

<<<<<<< HEAD
	// bitcoingoldGenesis is the genesis hash of Bitcoingold's testnet chain.
	bitcoingoldGenesis = chainhash.Hash([chainhash.HashSize]byte{
		0xf6, 0xf9, 0xe6, 0x53, 0x38, 0xde, 0x59, 0x89,
		0xe7, 0x79, 0xc3, 0x3e, 0xb5, 0x57, 0xf5, 0xa2,
		0xfe, 0xad, 0x93, 0xc2, 0xed, 0x1e, 0xb9, 0x24,
		0xbe, 0x1e, 0x78, 0xe0, 0x00, 0x00, 0x00, 0x00,
=======
	// litecoinMainnetGenesis is the genesis hash of Litecoin's main chain.
	litecoinMainnetGenesis = chainhash.Hash([chainhash.HashSize]byte{
		0xe2, 0xbf, 0x04, 0x7e, 0x7e, 0x5a, 0x19, 0x1a,
		0xa4, 0xef, 0x34, 0xd3, 0x14, 0x97, 0x9d, 0xc9,
		0x98, 0x6e, 0x0f, 0x19, 0x25, 0x1e, 0xda, 0xba,
		0x59, 0x40, 0xfd, 0x1f, 0xe3, 0x65, 0xa7, 0x12,
>>>>>>> 7cf5ebe2
	})

	// chainMap is a simple index that maps a chain's genesis hash to the
	// chainCode enum for that chain.
	chainMap = map[chainhash.Hash]chainCode{
<<<<<<< HEAD
		bitcoinGenesis:     bitcoinChain,
		litecoinGenesis:    litecoinChain,
		bitcoingoldGenesis: bitcoingoldChain,
	}

	// reverseChainMap is the inverse of the chainMap above: it maps the
	// chain enum for a chain to its genesis hash.
	reverseChainMap = map[chainCode]chainhash.Hash{
		bitcoinChain:     bitcoinGenesis,
		litecoinChain:    litecoinGenesis,
		bitcoingoldChain: bitcoingoldGenesis,
=======
		bitcoinTestnetGenesis:  bitcoinChain,
		litecoinTestnetGenesis: litecoinChain,

		bitcoinMainnetGenesis:  bitcoinChain,
		litecoinMainnetGenesis: litecoinChain,
>>>>>>> 7cf5ebe2
	}

	// chainDNSSeeds is a map of a chain's hash to the set of DNS seeds
	// that will be use to bootstrap peers upon first startup.
	//
	// The first item in the array is the primary host we'll use to attempt
	// the SRV lookup we require. If we're unable to receive a response
	// over UDP, then we'll fall back to manual TCP resolution. The second
	// item in the array is a special A record that we'll query in order to
	// receive the IP address of the current authoritative DNS server for
	// the network seed.
	//
	// TODO(roasbeef): extend and collapse these and chainparams.go into
	// struct like chaincfg.Params
	chainDNSSeeds = map[chainhash.Hash][][2]string{
		bitcoinMainnetGenesis: {
			{
				"nodes.lightning.directory",
				"soa.nodes.lightning.directory",
			},
		},

		bitcoinTestnetGenesis: {
			{
				"test.nodes.lightning.directory",
				"soa.nodes.lightning.directory",
			},
		},

		litecoinMainnetGenesis: {
			{
				"ltc.nodes.lightning.directory",
				"soa.nodes.lightning.directory",
			},
		},
	}
)

// chainRegistry keeps track of the current chains
type chainRegistry struct {
	sync.RWMutex

	activeChains map[chainCode]*chainControl
	netParams    map[chainCode]*bitcoinNetParams

	primaryChain chainCode
}

// newChainRegistry creates a new chainRegistry.
func newChainRegistry() *chainRegistry {
	return &chainRegistry{
		activeChains: make(map[chainCode]*chainControl),
		netParams:    make(map[chainCode]*bitcoinNetParams),
	}
}

// RegisterChain assigns an active chainControl instance to a target chain
// identified by its chainCode.
func (c *chainRegistry) RegisterChain(newChain chainCode, cc *chainControl) {
	c.Lock()
	c.activeChains[newChain] = cc
	c.Unlock()
}

// LookupChain attempts to lookup an active chainControl instance for the
// target chain.
func (c *chainRegistry) LookupChain(targetChain chainCode) (*chainControl, bool) {
	c.RLock()
	cc, ok := c.activeChains[targetChain]
	c.RUnlock()
	return cc, ok
}

// LookupChainByHash attempts to look up an active chainControl which
// corresponds to the passed genesis hash.
func (c *chainRegistry) LookupChainByHash(chainHash chainhash.Hash) (*chainControl, bool) {
	c.RLock()
	defer c.RUnlock()

	targetChain, ok := chainMap[chainHash]
	if !ok {
		return nil, ok
	}

	cc, ok := c.activeChains[targetChain]
	return cc, ok
}

// RegisterPrimaryChain sets a target chain as the "home chain" for lnd.
func (c *chainRegistry) RegisterPrimaryChain(cc chainCode) {
	c.Lock()
	defer c.Unlock()

	c.primaryChain = cc
}

// PrimaryChain returns the primary chain for this running lnd instance. The
// primary chain is considered the "home base" while the other registered
// chains are treated as secondary chains.
func (c *chainRegistry) PrimaryChain() chainCode {
	c.RLock()
	defer c.RUnlock()

	return c.primaryChain
}

// ActiveChains returns the total number of active chains.
func (c *chainRegistry) ActiveChains() []chainCode {
	c.RLock()
	defer c.RUnlock()

	chains := make([]chainCode, 0, len(c.activeChains))
	for activeChain := range c.activeChains {
		chains = append(chains, activeChain)
	}

	return chains
}

// NumActiveChains returns the total number of active chains.
func (c *chainRegistry) NumActiveChains() uint32 {
	c.RLock()
	defer c.RUnlock()

	return uint32(len(c.activeChains))
}<|MERGE_RESOLUTION|>--- conflicted
+++ resolved
@@ -13,20 +13,6 @@
 	"time"
 
 	"github.com/lightninglabs/neutrino"
-<<<<<<< HEAD
-=======
-	"github.com/lightningnetwork/lnd/chainntnfs"
-	"github.com/lightningnetwork/lnd/chainntnfs/bitcoindnotify"
-	"github.com/lightningnetwork/lnd/chainntnfs/btcdnotify"
-	"github.com/lightningnetwork/lnd/chainntnfs/neutrinonotify"
-	"github.com/lightningnetwork/lnd/channeldb"
-	"github.com/lightningnetwork/lnd/htlcswitch"
-	"github.com/lightningnetwork/lnd/keychain"
-	"github.com/lightningnetwork/lnd/lnwallet"
-	"github.com/lightningnetwork/lnd/lnwallet/btcwallet"
-	"github.com/lightningnetwork/lnd/lnwire"
-	"github.com/lightningnetwork/lnd/routing/chainview"
->>>>>>> 7cf5ebe2
 	"github.com/roasbeef/btcd/chaincfg/chainhash"
 	"github.com/roasbeef/btcd/rpcclient"
 	"github.com/roasbeef/btcutil"
@@ -40,8 +26,10 @@
 	"github.com/shelvenzhou/lnd/chainntnfs/neutrinonotify"
 	"github.com/shelvenzhou/lnd/channeldb"
 	"github.com/shelvenzhou/lnd/htlcswitch"
+	"github.com/shelvenzhou/lnd/keychain"
 	"github.com/shelvenzhou/lnd/lnwallet"
 	"github.com/shelvenzhou/lnd/lnwallet/btcwallet"
+	"github.com/shelvenzhou/lnd/lnwire"
 	"github.com/shelvenzhou/lnd/routing/chainview"
 )
 
@@ -51,6 +39,12 @@
 	defaultBitcoinFeeRate       = lnwire.MilliSatoshi(1)
 	defaultBitcoinTimeLockDelta = 144
 	defaultBitcoinStaticFeeRate = lnwallet.SatPerVByte(50)
+
+	defaultBitcoingoldMinHTLCMSat   = lnwire.MilliSatoshi(1000)
+	defaultBitcoingoldBaseFeeMSat   = lnwire.MilliSatoshi(1000)
+	defaultBitcoingoldFeeRate       = lnwire.MilliSatoshi(1)
+	defaultBitcoingoldTimeLockDelta = 144
+	defaultBitcoingoldStaticFeeRate = lnwallet.SatPerVByte(50)
 
 	defaultLitecoinMinHTLCMSat   = lnwire.MilliSatoshi(1000)
 	defaultLitecoinBaseFeeMSat   = lnwire.MilliSatoshi(1000)
@@ -590,7 +584,7 @@
 			// if we're using bgoldd as a backend, then we can
 			// use live fee estimates, rather than a statically
 			// coded value.
-			fallBackFeeRate := btcutil.Amount(25)
+			fallBackFeeRate := lnwallet.SatPerVByte(25)
 			// TODO(shelven): there is no need to change this now
 			cc.feeEstimator, err = lnwallet.NewBitcoindFeeEstimator(
 				*rpcConfig, fallBackFeeRate,
@@ -654,46 +648,6 @@
 
 	cc.wallet = wallet
 
-<<<<<<< HEAD
-	// As a final check, if we're using the RPC backend, we'll ensure that
-	// the btcd node has the txindex set. Atm, this is required in order to
-	// properly perform historical confirmation+spend dispatches.
-	if homeChainConfig.Node != "neutrino" {
-		// In order to check to see if we have the txindex up to date
-		// and active, we'll try to fetch the first transaction in the
-		// latest block via the index. If this doesn't succeed, then we
-		// know it isn't active (or just not yet up to date).
-		bestHash, _, err := cc.chainIO.GetBestBlock()
-		if err != nil {
-			return nil, nil, fmt.Errorf("unable to get current "+
-				"best hash: %v", err)
-		}
-		bestBlock, err := cc.chainIO.GetBlock(bestHash)
-		if err != nil {
-			return nil, nil, fmt.Errorf("unable to get current "+
-				"block hash: %v", err)
-		}
-
-		firstTxHash := bestBlock.Transactions[0].TxHash()
-		switch homeChainConfig.Node {
-		case "btcd":
-			_, err = btcdConn.GetRawTransaction(&firstTxHash)
-		case "bitcoind":
-			_, err = bitcoindConn.GetRawTransactionVerbose(&firstTxHash)
-		case "bgoldd":
-			_, err = bgolddConn.GetRawTransactionVerbose(&firstTxHash)
-		}
-		if err != nil {
-			// If the node doesn't have the txindex set, then we'll
-			// halt startup, as we can't proceed in this state.
-			return nil, nil, fmt.Errorf("%s detected to not "+
-				"have --txindex active, cannot proceed",
-				homeChainConfig.Node)
-		}
-	}
-
-=======
->>>>>>> 7cf5ebe2
 	return cc, cleanUp, nil
 }
 
@@ -724,45 +678,32 @@
 		0xd9, 0x51, 0x28, 0x4b, 0x5a, 0x62, 0x66, 0x49,
 	})
 
-<<<<<<< HEAD
+	// litecoinMainnetGenesis is the genesis hash of Litecoin's main chain.
+	litecoinMainnetGenesis = chainhash.Hash([chainhash.HashSize]byte{
+		0xe2, 0xbf, 0x04, 0x7e, 0x7e, 0x5a, 0x19, 0x1a,
+		0xa4, 0xef, 0x34, 0xd3, 0x14, 0x97, 0x9d, 0xc9,
+		0x98, 0x6e, 0x0f, 0x19, 0x25, 0x1e, 0xda, 0xba,
+		0x59, 0x40, 0xfd, 0x1f, 0xe3, 0x65, 0xa7, 0x12,
+	})
+
 	// bitcoingoldGenesis is the genesis hash of Bitcoingold's testnet chain.
 	bitcoingoldGenesis = chainhash.Hash([chainhash.HashSize]byte{
 		0xf6, 0xf9, 0xe6, 0x53, 0x38, 0xde, 0x59, 0x89,
 		0xe7, 0x79, 0xc3, 0x3e, 0xb5, 0x57, 0xf5, 0xa2,
 		0xfe, 0xad, 0x93, 0xc2, 0xed, 0x1e, 0xb9, 0x24,
 		0xbe, 0x1e, 0x78, 0xe0, 0x00, 0x00, 0x00, 0x00,
-=======
-	// litecoinMainnetGenesis is the genesis hash of Litecoin's main chain.
-	litecoinMainnetGenesis = chainhash.Hash([chainhash.HashSize]byte{
-		0xe2, 0xbf, 0x04, 0x7e, 0x7e, 0x5a, 0x19, 0x1a,
-		0xa4, 0xef, 0x34, 0xd3, 0x14, 0x97, 0x9d, 0xc9,
-		0x98, 0x6e, 0x0f, 0x19, 0x25, 0x1e, 0xda, 0xba,
-		0x59, 0x40, 0xfd, 0x1f, 0xe3, 0x65, 0xa7, 0x12,
->>>>>>> 7cf5ebe2
 	})
 
 	// chainMap is a simple index that maps a chain's genesis hash to the
 	// chainCode enum for that chain.
 	chainMap = map[chainhash.Hash]chainCode{
-<<<<<<< HEAD
-		bitcoinGenesis:     bitcoinChain,
-		litecoinGenesis:    litecoinChain,
-		bitcoingoldGenesis: bitcoingoldChain,
-	}
-
-	// reverseChainMap is the inverse of the chainMap above: it maps the
-	// chain enum for a chain to its genesis hash.
-	reverseChainMap = map[chainCode]chainhash.Hash{
-		bitcoinChain:     bitcoinGenesis,
-		litecoinChain:    litecoinGenesis,
-		bitcoingoldChain: bitcoingoldGenesis,
-=======
 		bitcoinTestnetGenesis:  bitcoinChain,
 		litecoinTestnetGenesis: litecoinChain,
 
 		bitcoinMainnetGenesis:  bitcoinChain,
 		litecoinMainnetGenesis: litecoinChain,
->>>>>>> 7cf5ebe2
+
+		bitcoingoldGenesis: bitcoingoldChain,
 	}
 
 	// chainDNSSeeds is a map of a chain's hash to the set of DNS seeds
